--- conflicted
+++ resolved
@@ -10280,15 +10280,6 @@
 		      (t nil)))))
 
       (setq pos (point))
-<<<<<<< HEAD
-      (if (and after-type-id-pos
-	       (goto-char after-type-id-pos)
-	       (setq res (c-back-over-member-initializers))
-	       (goto-char res)
-	       (eq (car (c-beginning-of-decl-1 lim)) 'same))
-	  (cons (point) nil)		; Return value.
-
-=======
       (cond
        ((and after-type-id-pos
 	     (goto-char after-type-id-pos)
@@ -10305,7 +10296,6 @@
 	(cons after-type-id-pos nil))
 
        (t
->>>>>>> 148100d9
 	(goto-char pos)
 	;; Checks to do on all sexps before the brace, up to the
 	;; beginning of the statement.
