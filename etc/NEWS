GNU Emacs NEWS -- history of user-visible changes.

Copyright (C) 2014-2015 Free Software Foundation, Inc.
See the end of the file for license conditions.

Please send Emacs bug reports to bug-gnu-emacs@gnu.org.
If possible, use M-x report-emacs-bug.

This file is about changes in Emacs version 25.

See files NEWS.24, NEWS.23, NEWS.22, NEWS.21, NEWS.20, NEWS.19, NEWS.18,
and NEWS.1-17 for changes in older Emacs versions.

You can narrow news to a specific version by calling `view-emacs-news'
with a prefix argument or by typing C-u C-h C-n.

Temporary note:
+++ indicates that all necessary documentation updates are complete.
    (This means all relevant manuals in doc/ AND lisp doc-strings.)
--- means no change in the manuals is needed.
When you add a new item, use the appropriate mark if you are sure it applies,
otherwise leave it unmarked.


* Installation Changes in Emacs 25.1

+++
** Building Emacs now requires C99 or later.

** Building Emacs now requires GNU make, version 3.81 or later.

** By default, Emacs no longer works on IRIX.  We expect that Emacs
users are not affected by this, as SGI stopped supporting IRIX in
December 2013.  If you are affected, please send a bug report.  You
should be able to work around the problem either by porting the Emacs
undumping code to GCC under IRIX, or by configuring --with-wide-int,
or by sticking with Emacs 24.4.

** 'configure' now prefers gnustep-config when configuring GNUstep.
If gnustep-config is not available, the old heuristics are used.

---
** The configure option `--with-pkg-config-prog' has been removed.
Use './configure PKG_CONFIG=/full/name/of/pkg-config' if you need to.

** The configure option '--enable-silent-rules' is now the default,
and silent rules are now quieter.  To get the old behavior where
'make' chatters a lot, configure with '--disable-silent-rules' or
build with 'make V=1'.

---
** The configure option '--with-gameuser' now allows to specify a
group instead of a user if its argument is prefixed by ':' (a colon).
This will cause the game score files in ${localstatedir}/games/emacs
to be owned by that group, and the helper program for updating them to
be installed setgid.

---
** The `grep-changelog' script (and its manual page) are no longer included.
It has no particular connection to Emacs and has not changed in years,
so if you want to use it, you can always take a copy from an older Emacs.


* Startup Changes in Emacs 25.1


* Changes in Emacs 25.1
<<<<<<< HEAD
** Xwidgets : A new feature for embedding native widgets
inside Emacs buffers. If you have gtk3 and webkit-devel installed,
you can try the embedded webkit browser with m-x xwidget-webkit-browse-url.
** `package-install-from-buffer' and `package-install-file' work on directories.
This follows the same rules as installing from a .tar file, except the
-pkg file is optional.
=======
>>>>>>> 200a47d4

** New function `custom-prompt-customize-unsaved-options' checks for
unsaved customizations and prompts user to customize (if found).

+++
** Network security (TLS/SSL certificate validity and the like) is
added via the new Network Security Manager (NSM) and controlled via
the `network-security-level' variable.

** C-h l now also lists the commands that were run.

---
** The new M-s M-w key binding uses eww to search the web for the
text in the region.

** M-x suggests shorthands and ignores obsolete commands for completion.
** x-select-enable-clipboard is renamed select-enable-clipboard.
x-select-enable-primary and renamed select-enable-primary.
Additionally they both now apply to all systems (OSX, GNUstep, Windows, you
name it), with the proviso that on some systems (e.g. Windows)
select-enable-primary is ineffective since the system doesn't
have the equivalent of a primary selection.

+++
** terpri gets an optional arg ENSURE to conditionally output a newline.

+++
** New macro `define-advice'.

** `insert-register' now leaves point after the inserted text
when called interactively.  A prefix argument toggles this behavior.

** New var `truncate-string-ellipsis' to choose how to indicate truncation.

+++
** The new variable `term-file-aliases' replaces some files from lisp/term.
The function `tty-run-terminal-initialization' consults this variable
when deciding what terminal-specific initialization code to run.

---
** New variable `system-configuration-features', listing some of the
main features that Emacs was compiled with.  This is mainly intended
for use in Emacs bug reports.

+++
** A password is now hidden also when typed in batch mode.  Another
hiding character but the default `.' can be used by let-binding the
variable `read-hide-char'.

** The new functions `string-collate-lessp' and `string-collate-equalp'
preserve the collation order as defined by the system's locale(1)
environment.  For the time being this is implemented for modern POSIX
systems and for MS-Windows, for other systems they fall back to their
counterparts `string-lessp' and `string-equal'.

*** The ls-lisp package uses `string-collate-lessp' to sort file names.
If you want the old, locale-independent sorting, customize the new
option `ls-lisp-use-string-collate' to a nil value.

*** The MS-Windows specific variable `w32-collate-ignore-punctuation',
if set to a non-nil value, causes the above 2 functions to ignore
symbol and punctuation characters when collating strings.  This
emulates the behavior of modern Posix platforms when the locale's
codeset is "UTF-8" (as in "en_US.UTF-8").  This is needed because
MS-Windows doesn't support UTF-8 as codeset in its locales.

+++
** The new function `bidi-find-overridden-directionality' allows to
find characters whose directionality was, perhaps maliciously,
overridden by directional override control characters.  Lisp programs
can use this to detect potential phishing of URLs and other links that
exploits bidirectional display reordering.

+++
** The new function `buffer-substring-with-bidi-context' allows to
copy a portion of a buffer into a different location while preserving
the visual appearance both of the copied text and the text at
destination, even when the copied text includes mixed bidirectional
text and directional control characters.

** New variable `ns-use-fullscreen-animation' controls animation for
non-native NS fullscreen.  The default is nil.  Set to t to enable
animation when entering and leaving fullscreen.  For native OSX fullscreen
this has no effect.

** A new text property `inhibit-read-only' can be used in read-only
buffers to allow certain parts of the text to be writable.

** A new function `directory-files-recursively' returns all matching
files (recursively) under a directory.

** The new `directory-name-p' can be used to check whether a file
name (as returned from, for instance, `file-name-all-completions' is
a directory file name.  It returns non-nil if the last character in
the name is a forward slash.

+++
** New variable `fast-but-imprecise-scrolling' inhibits
fontification during full screen scrolling operations, giving less
hesitant operation during auto-repeat of C-v, M-v at the cost of
possible inaccuracies in the end position.

** The function `font-info' now returns more details about a font.
In particular, it now returns the average width of the font's
characters, which can be used for geometry-related calculations.


* Editing Changes in Emacs 25.1

** Unicode names entered via C-x 8 RET now use substring completion by default.

** New minor mode global-eldoc-mode is enabled by default.

** Emacs now supports "bracketed paste mode" when running on a terminal
that supports it.  This facility allows Emacs to understand pasted
chunks of text as strings to be inserted, instead of interpreting each
character in the pasted text as actual user input.  This results in a
paste experience similar to that under a window system, and significant
performance improvements when pasting large amounts of text.

** Emacs now supports the latest version of the UBA.
The Emacs implementation of the Unicode Bidirectional Algorithm (UBA)
was updated to support all the latest additions and changes introduced
in Unicode Standard versions 6.3 and 7.0, and a few changes suggested
for Unicode 8.0.  This includes full support for directional isolates
and the Bidirectional Parentheses Algorithm (BPA) specified by these
Unicode standards.

** You can access `mouse-buffer-menu' (C-down-mouse-1) using C-f10.


* Changes in Specialized Modes and Packages in Emacs 25.1
** package.el
*** `package-install-from-buffer' and `package-install-file' work on directories.
This follows the same rules as installing from a .tar file, except the
-pkg file is optional.

*** Packages which are dependencies of other packages cannot be deleted.
The FORCE argument to `package-delete' overrides this.

*** New custom variable `package-selected-packages' tracks packages
which were installed by the user (as opposed to installed as
dependencies). This variable can also be manually customized.

*** New command `package-install-user-selected-packages' installs all
packages from `package-selected-packages' which are currently missing.

*** New command `package-autoremove' removes all packages which were
installed strictly as dependencies but are no longer needed.

** Shell

When you invoke `shell' interactively, the *shell* buffer will now
display in a new window.  However, you can customize this behavior via
the `display-buffer-alist' variable.  For example, to get
the old behavior -- *shell* buffer displays in current window -- use
(add-to-list 'display-buffer-alist
     '("^\\*shell\\*$" . (display-buffer-same-window))).


** EIEIO
*** The `:protection' slot option is not obeyed any more.
*** The `newname' argument to constructors is optional&deprecated.
If you need your objects to be named, do it by inheriting from `eieio-named'.
*** The <class>-list-p and <class>-child-p functions are declared obsolete.
*** The <class> variables are declared obsolete.
*** The <initarg> variables are declared obsolete.
*** defgeneric and defmethod are declared obsolete.

** ido
*** New command `ido-bury-buffer-at-head' bound to C-S-b
Bury the buffer at the head of `ido-matches', analogous to how C-k
kills the buffer at head.

** Minibuffer

*** You can use <up> and <down> keys to move point in the multi-line
minibuffer just as in an ordinary buffer.  Only when point moves over
the bottom/top of the minibuffer it goes to the next/previous history
element.  The new commands bound to <up> and <down> in the minibuffer:
`next-line-or-history-element' and `previous-line-or-history-element'.

** Search and Replace

*** Query-replace history is enhanced.
When query-replace reads the FROM string from the minibuffer, typing
`M-p' will now show previous replacements as "FROM SEP TO", where FROM
and TO are the original text and its replacement, and SEP is an arrow
string defined by the new variable `query-replace-from-to-separator'.
To select a prior replacement, type `M-p' until the desired
replacement appears in the minibuffer, and then exit the minibuffer by
typing RET.

** Calc
+++
*** If `quick-calc' is called with a prefix argument, insert the
result of the calculation into the current buffer.

** ElDoc
*** New minor mode `global-eldoc-mode'
*** `eldoc-documentation-function' now defaults to `ignore'
*** `describe-char-eldoc' displays information about character at point,
and can be used as a default value of `eldoc-documentation-function'.  It is
useful when, for example, one needs to distinguish various spaces (e.g. ] [,
] [, ] [, etc.) while using mono-spaced font.

** eww

+++
*** A new command `R' (`eww-readable') will try do identify the main
textual parts of a web page and display only that, leaving menus and
the like off the page.

---
*** You can now use several eww buffers in parallel by renaming eww
buffers you want to keep separate.

+++
*** Partial state of the eww buffers (the URIs and the titles of the
pages visited) is now preserved in the desktop file.

+++
*** `eww-after-render-hook' is now called after eww has rendered
the data in the buffer.

---
*** The `eww-reload' command now takes a prefix to not reload via
the net, but just use the local copy of the HTML.

+++
*** The DOM shr and eww uses has been changed to the general Emacs
xml.el/libxml2 DOM, and a new package dom.el has been added to
interact with this DOM.  See the Emacs Lisp manual for interface
details.

+++
*** `mailcap-mime-data' is now consulted when displaying PDF files.

+++
*** The new `S' command will list all eww buffers, and allow managing
them.

---
*** https pages with valid certificates have headers marked in green, while
invalid certificates are marked in red.

** Message mode

*** text/html messages that contain inline image parts will be
transformed into multipart/related messages before sending.

** pcase
*** New UPatterns `quote' and `app'.
*** New UPatterns can be defined with `pcase-defmacro'.
+++
*** New vector QPattern.

** Lisp mode
*** Strings after `:documentation' are highlighted as docstrings.

** Rectangle editing
*** Rectangle Mark mode can have corners past EOL or in the middle of a TAB.
*** C-x C-x in rectangle-mark-mode now cycles through the four corners.
*** `string-rectangle' provides on-the-fly preview of the result.

** New font-lock functions font-lock-ensure and font-lock-flush, which
should be used instead of font-lock-fontify-buffer when called from Elisp.

** Macro `minibuffer-with-setup-hook' takes (:append FUN) to mean
appending FUN to `minibuffer-setup-hook'.

** cl-lib
*** New functions cl-fresh-line, cl-digit-char-p and cl-parse-integer.

** seq
*** New seq library:
The seq library adds sequence manipulation functions and macros that
complement basic functions provided by subr.el. All functions are
prefixed with `seq-' and work on lists, strings and vectors.

** Calendar and diary

+++
*** New commands to insert diary entries with Chinese dates:
`diary-chinese-insert-anniversary-entry' `diary-chinese-insert-entry'
`diary-chinese-insert-monthly-entry', `diary-chinese-insert-yearly-entry'.

+++
*** The calendar can now list and mark diary entries with Chinese dates.
See `diary-chinese-list-entries' and `diary-chinese-mark-entries'.

---
*** The option `calendar-mode-line-format' can now be nil,
which means to do nothing special with the mode line in calendars.

---
*** Many items obsolete since at least version 23.1 have been removed.
The majority were function/variable/face aliases, too numerous to list here.
The remainder were:

**** Functions `calendar-one-frame-setup', `calendar-only-one-frame-setup',
`calendar-two-frame-setup', `european-calendar', `american-calendar'.

**** Hooks `cal-menu-load-hook', `cal-x-load-hook'.

**** Macro `calendar-for-loop'.

**** Variables `european-calendar-style', `diary-face', `hebrew-holidays-{1,4}'.

**** The nil and list forms of `diary-display-function'.

** New ERT function `ert-summarize-tests-batch-and-exit'.

---
** `Info-fontify-maximum-menu-size' can be t for no limit.

+++
** `info-display-manual' can now be given a prefix argument which (any
non-nil value) directs the command to limit the completion
alternatives to currently visited manuals.

---
** ntlm.el has support for NTLM2.

---
** The Rmail commands d, C-d and u now handle repeat counts to delete or
undelete multiple messages.

** Rmail can now render HTML mail messages if your Emacs was built with
libxml2 or if you have the Lynx browser installed.  By default, Rmail
will display the HTML version of a mail message that has both HTML and
plain text parts, if display of HTML email is possible; customize the
`rmail-mime-prefer-html' option to `nil' if you don't want that.

** SES now supports local printer functions; see `ses-define-local-printer'.

** In sh-mode, you can now use `sh-shell' as a file-local variable to
specify the type of shell in use (bash, csh, etc).

** TLS
---
*** Fatal TLS errors are now silent by default.

** URL

*** The URL package accepts now the protocols "ssh", "scp" and "rsync".
When `url-handler-mode' is enabled, file operations for these
protocols as well as for "telnet" and "ftp" are passed to Tramp.

*** The URL package allows customizing the `url-user-agent' string.
The new `url-user-agent' variable can be customized to be a string or
a function.

*** The new interface variable `url-request-noninteractive' can be used
to specify that we're running in a noninteractive context, and that
we should not be queried about things like TLS certificate validity.

*** If URL is used with a https connection, the first callback argument
plist will contain a :peer element that has the output of
`gnutls-peer-status' (if Emacs is built with GnuTLS support).

** Tramp

*** New connection method "nc", which allows to access dumb busyboxes.

** SQL mode

*** New user variable `sql-default-directory' enables remote
connections using Tramp.

*** New command `sql-send-line-and-next' sends the current line to the
interactive buffer and advances to the next line, skipping whitespace
and comments.

*** Add support for Vertica SQL.

** VC and related modes

*** The new command vc-region-history shows the log+diff of the active region.

*** New option `vc-annotate-background-mode' controls whether
the color range from `vc-annotate-color-map' is applied to the
background or to the foreground.

*** `compare-windows' now compares text with the most recently used window
instead of the next window.  The new option `compare-windows-get-window-function'
allows to customize this.

*** Two new faces `compare-windows-removed' and `compare-windows-added'
replace the obsolete face `compare-windows'.

** Calculator: decimal display mode uses "," groups, so it's more
fitting for use in money calculations; factorial works with
non-integer inputs.

** HideIfDef mode now support full C/C++ expressions, argumented macro expansions
, interactive macro evaluation and automatic scanning of #defined symbols.

*** New custom variable `hide-ifdef-header-regexp' to define C/C++ header file
name patterns. Default case-insensitive .h, .hh, .hpp and .hxx.
*** New custom variable `hide-ifdef-expand-reinclusion-protection' to prevent
reinclusion protected header files from being fully hidden.
*** New custom variable `hide-ifdef-exclude-define-regexp' to define symbol
name patterns (e.x. all "FOR_DOXYGEN_ONLY_*") to be excluded.

** TeX mode

*** New custom variable `tex-print-file-extension' to help users who
use PDF instead of DVI.

** whitespace-mode: new 'big-indent style highlighting too much indentation.
By default, 32 spaces and four TABs are considered to be too much but
`whitespace-big-indent-regexp' can be configured to change that.

** tildify: `tildify-space-string', `tildify-pattern', and
`tildify-foreach-region-function' variables added making
`tildify-string-alist', `tildify-pattern-alist', and
`tildify-ignored-environments-alist' variables (as well as a few
helper functions) obsolete.

** xref
The new package provides generic framework and new commands to find
and move to definitions, as well as pop back to the original location.

*** New key bindings
`xref-find-definitions' replaces `find-tag' and provides an interface
to pick one destination among several.  Hence, `tags-loop-continue' is
unbound.  `xref-pop-marker-stack' replaces `pop-tag-mark', but uses an
easier binding, which is now unoccupied (`M-,').
`xref-find-definitions-other-window' replaces `find-tag-other-window'.
`xref-find-definitions-other-frame' replaces `find-tag-other-frame'.
`xref-find-apropos' replaces `find-tag-regexp'.

*** New variables
`find-tag-marker-ring-length' is now an obsolete alias for
`xref-marker-ring-length'.  `find-tag-marker-ring' is now an obsolete
alias for a private variable.  `xref-push-marker-stack' and
`xref-pop-marker-stack' should be used to mutate it instead.

** etags
As a result of the above, these commands are now obsolete:
`find-tag-other-window', `find-tag-other-frame', `find-tag-regexp',
`tags-apropos' and `tags-loop-continue'.

** EUDC
EUDC's LDAP backend has been improved.

*** EUDC supports LDAP-over-SSL URLs (ldaps://).

*** EUDC passes LDAP passwords through a pipe to the ldapsearch
subprocess instead of on the command line.

*** EUDC handles LDAP wildcards automatically so the user shouldn't
need to configure this manually anymore.

*** The LDAP configuration section of EUDC's manual has been
rewritten.

There have also been customization changes.

*** New custom variable `eudc-server-hotlist' to allow specifying
multiple EUDC servers in init file.

*** Custom variable `eudc-inline-query-format' defaults to completing
on email and firstname instead of surname.

*** Custom variable `eudc-expansion-overwrites-query' defaults to nil
to avoid interfering with the kill ring.

*** Custom variable `eudc-inline-expansion-format' defaults to
"Firstname Surname <mail-address>".

*** New custom variable `ldap-ldapsearch-password-prompt-regexp' to
allow overriding the regular expression that recognizes the ldapsearch
command line's password prompt.

+++
** tar-mode: new `tar-new-entry' command, allowing for new members to
be added to the archive.

** Obsolete packages

---
*** gulp.el


* New Modes and Packages in Emacs 25.1

** cl-generic.el provides CLOS-style multiple-dispatch generic functions.

** scss-mode (a minor variant of css-mode)

** let-alist is a new macro (and a package) that allows one to easily
let-bind the values stored in an alist.

** `tildify-mode' allows to automatically insert hard spaces as one
types the text.  Breaking line after a single-character words is
forbidden by Czech and Polish typography (and may be discouraged in
other languages), so `auto-tildify-mode' makes it easier to create
a typographically-correct documents.

* Incompatible Lisp Changes in Emacs 25.1

** completion-table-dynamic stays in the minibuffer.
If you want the old behavior of calling the function in the buffer
from which the minibuffer was entered, call it with the new argument
`switch-buffer'.

** window-configurations no longer record the buffers's marks.

** inhibit-modification-hooks now also inhibits lock-file checks, as well as
active region handling.

** deactivate-mark is now buffer-local.

** `cl-the' now asserts that its argument is of the given type.

+++
** Mouse click events on mode line or header line no longer include
any reference to a buffer position.  The 6th member of the mouse
position list returned for such events is now nil.

** Menu items in keymaps do not support the "key shortcut cache" any more.
These slots used to hold key-shortcut data, but have been obsolete since
Emacs-21.

** Emacs no longer downcases the first letter of a system diagnostic
when signaling a file error.  For example, it now reports "Permission
denied" instead of "permission denied".  The old behavior was problematic
in languages like German where downcasing rules depend on grammar.


* Lisp Changes in Emacs 25.1

** define-inline provides a new way to define inlinable functions.

** New function macroexpand-1 to perform a single step of macroexpansion.

** Some "x-*" were obsoleted:
*** x-select-text is renamed gui-select-text.
*** x-selection-value is renamed gui-selection-value.
*** x-get-selection is renamed gui-get-selection.
*** x-get-clipboard and x-clipboard-yank are marked obsolete.
*** x-get-selection-value is renamed to gui-get-primary-selection.
*** x-set-selection is renamed to gui-set-selection

** New function `alist-get', which is also a valid place (aka lvalue).

** New function `funcall-interactively', which works like `funcall'
but makes `called-interactively-p' treat the function as (you guessed it)
called interactively.

** New function `function-put' to use instead of `put' for function properties.

+++
** New properties that can be specified with `declare':
*** (interactive-only INSTEAD), says to use INSTEAD for non-interactive use.
*** (pure VAL), if VAL is non-nil, indicates the function is pure.
*** (side-effect-free VAL), if VAL is non-nil, indicates the function does not
have side effects.

+++
** New macro `with-file-modes', for evaluating expressions with default file
permissions set to temporary values (e.g., for creating private files).

** You can access the slots of structures using `cl-struct-slot-value'.

** Functions `rmail-delete-forward' and `rmail-delete-backward' take an
optional repeat-count argument.

** Function `sort' can deal with vectors.

** Function `system-name' now returns an updated value if the current
system's name has changed or if the Emacs process has changed systems,
and to avoid long waits it no longer consults DNS to canonicalize the
name.  The variable `system-name' is now obsolete.

+++
** Function `write-region' no longer outputs "Wrote FILE" in batch mode.

---
** New utilities in subr-x.el:
*** New macros `if-let' and `when-let' allow defining bindings and to
    execute code depending whether all values are true.
*** New macros `thread-first' and `thread-last' allow threading a form
    as the first or last argument of subsequent forms.

+++
** Time-related changes:

*** Time-related functions now consistently accept numbers
(representing seconds since the epoch) and nil (representing the
current time) as well as the usual list-of-integer representation.
Affected functions include `current-time-string', `current-time-zone',
`decode-time', `float-time', `format-time-string', `seconds-to-time',
`time-add', `time-less-p', `time-subtract', `time-to-day-in-year',
`time-to-days', and `time-to-seconds'.

*** The `encode-time-value' and `with-decoded-time-value' macros have
been obsoleted.

*** `calendar-next-time-zone-transition', `time-add', and
`time-subtract' no longer return time values in the obsolete and
undocumented integer-pair format.  Instead, they return a list of two
integers.

+++
** New function `set-binary-mode' allows to switch a standard stream
of the Emacs process to binary I/O mode.


* Changes in Frames and Windows Code in Emacs 25.1

+++
** Emacs can now draw horizontal scroll bars on some platforms that
provide toolkit scroll bars, namely Gtk+, Lucid, Motif and Windows.
Horizontal scroll bars are turned off by default.
*** New function `horizontal-scroll-bars-available-p' telling whether
    horizontal scroll bars are available on the underlying system.
*** New mode `horizontal-scroll-bar-mode' to toggle horizontal scroll
    bars on all existing and future frames.
*** New function `toggle-horizontal-scroll-bar' to toggle horizontal
    scroll bars on the selected frame.
*** New frame parameters `horizontal-scroll-bars' and
    `scroll-bar-height' to set horizontal scroll bars and their height
    for individual frames and in `default-frame-alist'.
*** New functions `frame-scroll-bar-height' and
    `window-scroll-bar-height' return the height of horizontal scroll
    bars on a specific frame or window.
*** `set-window-scroll-bars' now accepts five parameters where the last
    two specify height and type of the window's horizontal scroll bar.
*** `window-scroll-bars' now returns type and sizes of horizontal scroll
    bars too.
*** New buffer-local variables `horizontal-scroll-bar' and
    `scroll-bar-height'.

+++
** The height of a frame's menu and tool bar are no longer counted in the
frame's text height.  This means that the text height stands only for
the height of the frame's root window plus that of the echo area (if
present).  This was already the behavior for frames with external tool
and menu bars (like in the Gtk builds) but has now been extended to all
builds.

+++
** Frames now do not necessarily preserve the number of columns or lines
they display when setting default font, menu bar, fringe width, or
scroll bars.  In particular, maximized and fullscreen frames are
conceptually never resized if such settings change.  For fullheight and
fullwidth frames, the behavior may depend on the toolkit used.
*** New option `frame-inhibit-implied-resize' if non-nil, means that
   setting default font, menu bar, fringe width, or scroll bars of a
   specific frame does not resize that frame in order to preserve the
   number of columns or lines it displays.

+++
** New function `window-preserve-size' allows to preserve the size of
windows without "fixing" it.  It's supported by `fit-window-to-buffer',
`temp-buffer-resize-mode' and `display-buffer'.

** Tearoff menus and detachable toolbars for Gtk+ has been removed.
Those features have been deprecated in Gtk+ for a long time.


* Changes in Emacs 25.1 on Non-Free Operating Systems

---
** Building Emacs for MS-Windows requires at least Windows XP
or Windows Server 2003.  The built binaries still run on all versions
of Windows starting with Windows 9X.

** OS X 10.5 or older is no longer supported.

** OS X on PowerPC is no longer supported.


----------------------------------------------------------------------
This file is part of GNU Emacs.

GNU Emacs is free software: you can redistribute it and/or modify
it under the terms of the GNU General Public License as published by
the Free Software Foundation, either version 3 of the License, or
(at your option) any later version.

GNU Emacs is distributed in the hope that it will be useful,
but WITHOUT ANY WARRANTY; without even the implied warranty of
MERCHANTABILITY or FITNESS FOR A PARTICULAR PURPOSE.  See the
GNU General Public License for more details.

You should have received a copy of the GNU General Public License
along with GNU Emacs.  If not, see <http://www.gnu.org/licenses/>.


Local variables:
coding: utf-8
mode: outline
paragraph-separate: "[ 	]*$"
end:<|MERGE_RESOLUTION|>--- conflicted
+++ resolved
@@ -68,15 +68,6 @@
  
 * Changes in Emacs 25.1
-<<<<<<< HEAD
-** Xwidgets : A new feature for embedding native widgets
-inside Emacs buffers. If you have gtk3 and webkit-devel installed,
-you can try the embedded webkit browser with m-x xwidget-webkit-browse-url.
-** `package-install-from-buffer' and `package-install-file' work on directories.
-This follows the same rules as installing from a .tar file, except the
--pkg file is optional.
-=======
->>>>>>> 200a47d4
 
 ** New function `custom-prompt-customize-unsaved-options' checks for
 unsaved customizations and prompts user to customize (if found).
