<<<<<<< HEAD
2014-07-02  Stefan Monnier  <monnier@iro.umontreal.ca>

	* keymaps.texi (Key Lookup): Remove mention of indirect entries.
	(Scanning Keymaps): Reword the `noindirect' argument.

2014-06-28  Glenn Morris  <rgm@gnu.org>
=======
2014-06-29  Glenn Morris  <rgm@gnu.org>

	* help.texi (Help Functions): "Online" help doesn't mean what it
	used to any more.

2014-06-26  Glenn Morris  <rgm@gnu.org>
>>>>>>> cbb6a7ae

	* minibuf.texi (Intro to Minibuffers): Batch mode is basic.
	(Reading a Password): Mention batch mode.  (Bug#17839)

2014-06-23  Glenn Morris  <rgm@gnu.org>

	* Makefile.in (%.texi): Disable implicit rules.
	(mkinfodir): Remove.
	(.dvi.ps): Replace with explicit rule.
	(html): Declare as PHONY.
	(${buildinfodir}): New rule.
	($(buildinfodir)/elisp.info): Use order-only prereq for output dir.
	Use $<.
	(elisp.dvi, elisp.html, elisp.pdf): Use $<.
	(elisp.ps): New rule.

2014-06-21  Eli Zaretskii  <eliz@gnu.org>

	* positions.texi (Screen Lines): Clarify how columns are counted
	by vertical-motion.

2014-06-15  Glenn Morris  <rgm@gnu.org>

	* Makefile.in (bootstrap-clean): New.

2014-06-15  Eli Zaretskii  <eliz@gnu.org>

	* commands.texi (Accessing Mouse): Improve the wording of the
	posn-col-row documentation.  (Bug#17768)

2014-06-10  Glenn Morris  <rgm@gnu.org>

	* Makefile.in (INFO_EXT): Remove and replace by ".info" throughout.
	(INFO_OPTS): Set directly rather than with configure.

2014-06-09  Paul Eggert  <eggert@cs.ucla.edu>

	Say (accept-process-output P)'s result pertains to P if P is non-nil.
	* processes.texi (Accepting Output): Mention that if PROCESS is non-nil,
	the return value is about PROCESS, not about other processes.

2014-06-08  Glenn Morris  <rgm@gnu.org>

	* os.texi (Startup Summary): Small fix for initial-buffer-choice.

	* files.texi (Subroutines of Visiting): Mention uniquify.

	* numbers.texi (Comparison of Numbers): Copyedits.

2014-06-08  Glenn Morris  <rgm@gnu.org>

	* display.texi (Window Systems): Remove window-setup-hook.
	* os.texi (Startup Summary, Init File):
	Improve description of window-setup-hook.
	(Terminal-Specific): Update window-setup-hook cross-reference.
	* hooks.texi (Standard Hooks): Update window-setup-hook cross-reference.

	* display.texi (Overlay Properties): Update re priority.  (Bug#17234)

	* package.texi (Package Archives): Mention signing packages.

2014-06-07  Eli Zaretskii  <eliz@gnu.org>

	* commands.texi (Click Events): Update contents of click event's
	position list due to last changes in make_lispy_position.

2014-06-02  Glenn Morris  <rgm@gnu.org>

	* text.texi (Buffer Contents):
	Update for filter-buffer-substring changes.

	* abbrevs.texi (Abbrev Expansion): Update for expand-abbrev changes.
	* functions.texi (Advising Functions): Standardize menu case.

2014-05-26  Eli Zaretskii  <eliz@gnu.org>

	* display.texi (Invisible Text): Clarify the description of
	line-move-ignore-invisible.  (Bug#17511)

2014-05-22  Leo Liu  <sdl.web@gmail.com>

	* sequences.texi (Sequence Functions): Don't mention when and how
	SEQ to nreverse is mutated.

2014-05-21  Leo Liu  <sdl.web@gmail.com>

	* sequences.texi (Sequence Functions): Update nreverse.

2014-05-19  Paul Eggert  <eggert@cs.ucla.edu>

	Allow any non-nil value to count as true in bool-vector.
	* sequences.texi (Bool-Vectors): Coalesce discussion of how to
	print them.  bool-vector's args need not be t or nil.

2014-05-19  Dmitry Antipov  <dmantipov@yandex.ru>

	* sequences.texi (Bool-vectors): Mention bool-vector.

2014-05-17  Paul Eggert  <eggert@cs.ucla.edu>

	Assume C99 or later (Bug#17487).
	* internals.texi (C Dialect): Document this.

2014-05-15  Dmitry Antipov  <dmantipov@yandex.ru>

	* lists.texi (Building Cons Cells and Lists): Remove
	description of `reverse' and `'nreverse' to generalize them...
	* sequences.texi (Sequences): ...for sequences here.

2014-05-14  Glenn Morris  <rgm@gnu.org>

	* files.texi (Changing Files): Mention with-file-modes.

2014-05-08  Paul Eggert  <eggert@cs.ucla.edu>

	* internals.texi (C Dialect): New section.
	(C Integer Types): Mention bool_bf.

2014-04-30  Stefan Monnier  <monnier@iro.umontreal.ca>

	* processes.texi (Filter Functions, Sentinels): Advertise add-function.

2014-04-29  Stefan Monnier  <monnier@iro.umontreal.ca>

	* windows.texi (Window Configurations, Window Configurations):
	Window configs don't store marks any more.

2014-04-25  Eli Zaretskii  <eliz@gnu.org>

	* strings.texi (Text Comparison): Mention equal-including-properties
	for when text properties of the strings matter for comparison.

2014-04-22  Eli Zaretskii  <eliz@gnu.org>

	* text.texi (Registers): Document register-read-with-preview.

	* internals.texi (Building Emacs): Improve indexing.

2014-04-17  Daniel Colascione  <dancol@dancol.org>

	* frames.texi (Terminal Parameters): Document new
	tty-mode-set-strings and tty-mode-reset-strings terminal
	parameters.

2014-04-17  Paul Eggert  <eggert@cs.ucla.edu>

	* Makefile.in (infoclean): Be consistent about reporting failures.

2014-04-09  Daniel Colascione  <dancol@dancol.org>

	* errors.texi (Standard Errors): Document required error
	parameters for `scan-error'.

	* positions.texi (List Motion): Explain new `up-list' arguments.
	Mention `backward-up-list'.

2014-04-08  Daniel Colascione  <dancol@dancol.org>

	* minibuf.texi (Programmed Completion): Improve phrasing, remove
	incorrect bullet count.

2014-04-07  Glenn Morris  <rgm@gnu.org>

	* os.texi (Recording Input): Dribble files may contain passwords.

	* backups.texi (Making Backups, Reverting):
	Update for default values of some -function vars no longer being nil.
	(Reverting): Update for buffer-stale-function
	also applying to file-buffers.

2014-03-31  Daniel Colascione  <dancol@dancol.org>

	* minibuf.texi (Completion in Buffers): Discuss using lazy
	completion tables for inline completion.

2014-03-28  Glenn Morris  <rgm@gnu.org>

	* os.texi (Terminal-Specific): Mention term-file-aliases.

2014-03-26  Eli Zaretskii  <eliz@gnu.org>

	* files.texi (Kinds of Files): Improve documentation of
	file-symlink-p.  (Bug#17073)  Add cross-references.

2014-03-26  Barry O'Reilly  <gundaetiapo@gmail.com>

	* markers.texi (Moving Marker Positions): The 2014-03-02 doc
	change mentioning undo's inability to handle relocated markers no
	longer applies.  See bug#16818.
	* text.texi (Undo): Expand documentation of (TEXT . POS) and
	(MARKER . ADJUSTMENT) undo elements.

2014-03-26  Glenn Morris  <rgm@gnu.org>

	* files.texi (File Locks): All systems support locking.

2014-03-22  Glenn Morris  <rgm@gnu.org>

	* commands.texi (Defining Commands):
	Mention that interactive-only also affects describe-function.

	* functions.texi (Declare Form): Add interactive-only.
	* commands.texi (Defining Commands) Mention declare.

	* commands.texi (Defining Commands): List interactive-only values.

2014-03-22  Eli Zaretskii  <eliz@gnu.org>

	* functions.texi (Core Advising Primitives): Fix cross-reference
	in last change.

2014-03-22  Stefan Monnier  <monnier@iro.umontreal.ca>

	* functions.texi (Advising Functions): Explain a bit more how
	arguments work.
	(Advice combinators): New node.
	(Core Advising Primitives): Use it.  Expand description of "depth".
	(Advising Named Functions): Document limitation of advices on macros.

2014-03-21  Martin Rudalics  <rudalics@gmx.at>

	* frames.texi (Size and Position): In `frame-resize-pixelwise'
	description drop remark about frame maximization.
	* windows.texi (Display Action Functions): Add description for
	`display-buffer-no-window' and explain use of `allow-no-window'
	alist entries.

2014-03-21  Glenn Morris  <rgm@gnu.org>

	* commands.texi (Defining Commands): Copyedit re `interactive-only'.

2014-03-20  Paul Eggert  <eggert@cs.ucla.edu>

	* internals.texi (C Integer Types): Prefer 'false' and 'true'
	to '0' and '1' for booleans.

2014-03-19  Paul Eggert  <eggert@cs.ucla.edu>

	* numbers.texi: Improve and clarify a bit, and fix some minor bugs.
	Remove now-obsolete hypothetical note about negative division,
	as the C standard has changed.

	Fix porting inconsistency about rounding to even.
	* numbers.texi (Numeric Conversions, Rounding Operations):
	Document that 'round' and 'fround' round to even.

2014-03-18  Juanma Barranquero  <lekktu@gmail.com>

	* customize.texi (Variable Definitions): Recommend avoiding
	destructive modification of the value argument of :set (bug#16755).

2014-03-18  Stefan Monnier  <monnier@iro.umontreal.ca>

	* modes.texi (Auto-Indentation): Mention electric-indent variables.

2014-03-18  Juanma Barranquero  <lekktu@gmail.com>

	* functions.texi (Advising Named Functions): Fix reference.

2014-03-18  Paul Eggert  <eggert@cs.ucla.edu>

	Improve documentation for integer and floating-point basics.
	* numbers.texi (Numbers, Integer Basics, Float Basics):
	Document the basics a bit more precisely.  Say more clearly
	that Emacs floating-point numbers are IEEE doubles on all
	current platforms.  Give more details about frexp.
	Say more clearly that '1.' is an integer.
	(Predicates on Numbers): Fix wholenump typo.
	* objects.texi (Integer Type): Adjust to match numbers.texi.

2014-03-18  Stefan Monnier  <monnier@iro.umontreal.ca>

	* functions.texi (Advising Functions): Try and improve the text.
	Add example use of advice-add (bug#16959).
	(Core Advising Primitives): Rename.  Explain handling of interactive
	specs, including advice-eval-interactive-spec.
	(Advising Named Functions): Try and better explain the difference with
	add-function.
	(Porting old advices): New node.

2014-03-18  Paul Eggert  <eggert@cs.ucla.edu>

	Style fixes for floating-point doc.
	* commands.texi, customize.texi, display.texi, elisp.texi, files.texi:
	* frames.texi, hash.texi, internals.texi, keymaps.texi, lists.texi:
	* minibuf.texi, nonascii.texi, numbers.texi, objects.texi, os.texi:
	* processes.texi, streams.texi, strings.texi, text.texi:
	* variables.texi, windows.texi:
	Hyphenate "floating-point" iff it precedes a noun.
	Reword to avoid nouns and hyphenation when that's easy.
	Prefer "integer" to "integer number" and "is floating point"
	to "is a floating point number".
	Prefer "@minus{}" to "-" when it's a minus.

2014-03-16  Martin Rudalics  <rudalics@gmx.at>

	* display.texi (Temporary Displays): Rewrite descriptions of
	`with-output-to-temp-buffer' and `with-temp-buffer-window'.
	* help.texi (Help Functions): Rewrite description of `with-help-window'.

2014-03-15  Dmitry Gutov  <dgutov@yandex.ru>

	* display.texi (Blinking): Update WRT to the new
	`blink-matchin-paren' behavior.

2014-03-14  Martin Rudalics  <rudalics@gmx.at>

	* display.texi (Temporary Displays): Say that
	`with-temp-buffer-window' makes its buffer current.
	* frames.texi (Size and Position): Describe new option
	`frame-resize-pixelwise'.  Rewrite descriptions of
	`set-frame-size', `set-frame-height' and `set-frame-width'.

2014-03-09  Martin Rudalics  <rudalics@gmx.at>

	* elisp.texi (Top): Rename section "Width" to "Size of Displayed Text".
	* text.texi (Primitive Indent):
	* strings.texi (String Basics):
	* sequences.texi (Sequence Functions): Update references accordingly.
	* display.texi (Size of Displayed Text): Rename section from
	"Width".  Add description for `window-text-pixel-size'.
	(Window Dividers): Reword description of window dividers.
	* frames.texi (Layout Parameters): Improve description of window
	divider parameters.
	* windows.texi (Window Sizes): Add descriptions of
	`window-mode-line-height' and `window-header-line-height'.
	(Coordinates and Windows): Mention window dividers.

2014-03-07  Martin Rudalics  <rudalics@gmx.at>

	* buffers.texi (The Buffer List): Rename node to Buffer List.
	Describe `buffer-list-update-hook'.
	* elisp.texi (Top): "The Buffer List" renamed to "Buffer List".
	Add node for Window Dividers.
	* hooks.texi (Standard Hooks): Add reference to
	`buffer-list-update-hook'.
	* windows.texi (Window Sizes): Describe `window-min-size'.
	(Splitting Windows): Update description of `split-window'.
	(Selecting Windows): Update description of `select-window'.

2014-03-06  Martin Rudalics  <rudalics@gmx.at>

	* frames.texi (Size and Position): Rewrite entries for
	`fit-frame-to-buffer' and `fit-frame-to-buffer-margins'.
	Add description for `fit-frame-to-buffer-sizes'.
	* windows.texi (Resizing Windows): Add descriptions for
	pixelwise resizing.  Add entries for `window-resize-pixelwise'
	and `fit-window-to-buffer-horizontally'.
	Rewrite `fit-window-to-buffer' entry.

2014-03-06  Xue Fuqiao  <xfq@gnu.org>

	* internals.texi (Window Internals): Remove field `region_showing'.

2014-03-06  Glenn Morris  <rgm@gnu.org>

	* searching.texi (Replacing Match):
	Remove incorrect, uninteresting return value.  (Bug#16942)

2014-03-05  Martin Rudalics  <rudalics@gmx.at>

	* display.texi (Window Dividers): New section.
	* frames.texi (Layout Parameters): Add right-divider-width and
	bottom-divider-width.
	* windows.texi (Window Sizes): Redraw schematic and rewrite its
	description.  Rewrite descriptions of `window-total-height',
	`window-total-width', `window-total-size', `window-body-height',
	`window-body-width' and `window-size-fixed'.  Add descriptions
	for `window-pixel-height', `window-pixel-width',
	`window-min-height' and `window-min-width'.  Remove description
	of `window-size-fixed-p' moving part of it to that of
	`window-size-fixed'.
	(Resizing Windows): Mention dividers when talking about minimum sizes.

2014-03-05  Glenn Morris  <rgm@gnu.org>

	* modes.texi (SMIE Customization): New section.
	* elisp.texi (Top): Update detailed menu.

2014-03-04  Martin Rudalics  <rudalics@gmx.at>

	* windows.texi (Windows and Frames): Add some missing &optional
	designators.  Adjust description of window-in-direction.

2014-03-02  Barry O'Reilly  <gundaetiapo@gmail.com>

	* markers.texi (Moving Marker Positions): Clarify guidance about
	when to move markers and when to create a new one, as discussed at
	http://debbugs.gnu.org/cgi/bugreport.cgi?bug=16818#17

2014-03-02  Glenn Morris  <rgm@gnu.org>

	* text.texi (Decompression): New node.
	* elisp.texi (Top): Update detailed menu.

2014-03-01  Glenn Morris  <rgm@gnu.org>

	* display.texi (Forcing Redisplay): Mention pre-redisplay-function.

2014-02-28  Xue Fuqiao  <xfq@gnu.org>

	* functions.texi (Advising Functions, Advising Named Functions):
	Tweak markup.

	* display.texi (Defining Faces): Doc fix for `face-spec-set'.

	* elisp.texi (Top):
	* commands.texi (Generic Commands, Defining Commands):
	Document `define-alternatives'.

2014-02-27  Xue Fuqiao  <xfq@gnu.org>

	* windows.texi (Window Sizes): Document `window-size'.
	(Display Action Functions): Document `display-buffer-at-bottom'.
	(Window Configurations): Minor fixes.

	* modes.texi (Header Lines): Document `window-header-line-height'.

	* display.texi (Scroll Bars): Document `window-scroll-bar-width'.

	* windows.texi (Window Sizes, Resizing Windows): Document some
	pixelwise window operations.

	* text.texi (Margins): Fix the description of RET and `C-j'.

	* frames.texi (Multiple Terminals): Document
	`display-monitor-attributes-list' and `display-monitor-attributes'.
	(Display Feature Testing): Add some notes about multi-monitor.

2014-02-27  Glenn Morris  <rgm@gnu.org>

	* minibuf.texi (Programmed Completion):
	Mention completion-table-with-cache.

2014-02-25  Glenn Morris  <rgm@gnu.org>

	* display.texi (Window Systems):
	Replace term-setup-hook with emacs-startup-hook.
	* hooks.texi (Standard Hooks):
	Replace term-setup-hook with tty-setup-hook.
	* os.texi (Startup Summary, Init File, Terminal-Specific):
	Replace term-setup-hook with tty-setup-hook, and update.

2014-02-22  Stefan Monnier  <monnier@iro.umontreal.ca>

	* functions.texi (Declare Form): Document gv-expander, gv-setter,
	and compiler-macro (bug#16829, bug#15093).

2014-02-21  Juanma Barranquero  <lekktu@gmail.com>

	* windows.texi (Window Configurations): Doc fix.
	(Windows and Frames): Fix typo.

2014-02-21  Glenn Morris  <rgm@gnu.org>

	* internals.texi (Process Internals):
	* processes.texi (Subprocess Creation, Deleting Processes)
	(Output from Processes, Process Buffers, Filter Functions)
	(Accepting Output, Sentinels, Network, Network Servers):
	Filters and sentinels can no longer be nil.
	* elisp.texi (Top): Menu update.

2014-02-20  Glenn Morris  <rgm@gnu.org>

	* functions.texi (Defining Functions): Mention defalias-fset-function.

2014-02-17  Stefan Monnier  <monnier@iro.umontreal.ca>

	* minibuf.texi (Completion Commands): Don't document obsolete
	`common-substring' arg of display-completion-list.

2014-02-17  Glenn Morris  <rgm@gnu.org>

	* minibuf.texi (Text from Minibuffer): Update read-regexp details.
	Mention read-regexp-defaults-function.

2014-02-13  Glenn Morris  <rgm@gnu.org>

	* debugging.texi (Debugger Commands): Tiny edits.

2014-02-12  Glenn Morris  <rgm@gnu.org>

	* package.texi (Simple Packages): Describe URL and Keywords headers.

2014-02-10  Lars Ingebrigtsen  <larsi@gnus.org>

	* text.texi (User-Level Deletion):
	Document `delete-trailing-whitespace' (bug#15309).

2014-02-09  Lars Ingebrigtsen  <larsi@gnus.org>

	* text.texi (Changing Properties): Clarify `propertize' (bug#9825).

	* display.texi (Blinking): Clarify doc string in example (bug#10658).

	* commands.texi (Accessing Mouse): Mention that these function
	also work on keyboard events (bug#14228).
	(Quitting): Refer to the right node for `set-input-mode' (bug#11458).

2014-02-08  Lars Ingebrigtsen  <larsi@gnus.org>

	* display.texi (Face Attributes): Add an index (bug#14924).

	* keymaps.texi (Menu Bar): Minor clarification (bug#15657).

2014-02-06  Glenn Morris  <rgm@gnu.org>

	* display.texi (Truncation):
	* positions.texi (Screen Lines): Do not mention cache-long-scans.

2014-01-31  Juri Linkov  <juri@jurta.org>

	* searching.texi (String Search): Incremental word search fixes.

2014-01-28  Glenn Morris  <rgm@gnu.org>

	* text.texi (Indent Tabs): Update related to tab-stops.

2014-01-24  Glenn Morris  <rgm@gnu.org>

	* control.texi (Handling Errors): Update with-demoted-errors.

	* files.texi (File Locks): Every platform supports locking now.

2014-01-22  Glenn Morris  <rgm@gnu.org>

	* display.texi (ImageMagick Images): Expand on image-format-suffixes.

2014-01-20  Glenn Morris  <rgm@gnu.org>

	* hash.texi (Other Hash): Do not mention subr-x.el functions;
	reverts 2013-12-22 change.

2014-01-10  Stefan Monnier  <monnier@iro.umontreal.ca>

	* functions.texi (Advising Functions): New section.
	* modes.texi (Running Hooks): Don't document with-wrapper-hook and
	run-hook-wrapped any more.
	(Hooks): Link to the new Advising Functions node.
	* elisp.texi (Top): Don't include advice.texi.
	* advice.texi: Remove.
	* makefile.w32-in (srcs):
	* Makefile.in (srcs): Adjust accordingly.

2014-01-09  Rüdiger Sonderfeld  <ruediger@c-plusplus.de>

	* text.texi (Parsing HTML/XML): Document `shr-insert-document'.

	* strings.texi (Text Comparison): Document `string-suffix-p'.

2014-01-07  Glenn Morris  <rgm@gnu.org>

	* files.texi (File Attributes): Fix superscipt typo.

2014-01-07  Chong Yidong  <cyd@gnu.org>

	* files.texi (Changing Files): Document copy-file changes.

2014-01-07  Glenn Morris  <rgm@gnu.org>

	* display.texi (Logging Messages): Copyedits re messages-buffer.

2014-01-06  Paul Eggert  <eggert@cs.ucla.edu>

	Specify .texi encoding (Bug#16292).
	* back.texi, book-spine.texi, lay-flat.texi:
	Add @documentencoding.

2014-01-05  Chong Yidong  <cyd@gnu.org>

	* backups.texi (Making Backups): Document backup-buffer change.

	* files.texi (Visiting Files): Copyedits.
	(Testing Accessibility): Mention ACLs.  Move file-modes here from
	File Attributes.
	(Truenames): Move file-equal-p here from Kinds of Files.
	(File Attributes): Move file-newer-than-file-p here from Testing
	Accessibility.
	(Extended Attributes): New node.  Add file-extended-attributes.
	(Changing Files): Document set-file-extended-attributes.

	* commands.texi (Defining Commands): Document the interactive-form
	property more carefully.  Document interactive-only.

	* compile.texi (Compiler Errors): Copyedits.  Note that the
	details for byte-compile-warnings are in its docstring.

	* minibuf.texi (Minibuffer Contents): Remove obsolete function
	minibuffer-completion-contents.

	* variables.texi (Defining Variables): Note that defvar acts
	always on the dynamic value.

	* customize.texi (Variable Definitions): Likewise.

2014-01-05  Paul Eggert  <eggert@cs.ucla.edu>

	Document vconcat and the empty vector (Bug#16246).
	* sequences.texi (Vector Functions):
	Document behavior better when the result is empty.

	Document behavior of (string-to-number "+@") (Bug#16293).
	* strings.texi (String Conversion): Document behavior of
	string-to-number on invalid strings that begin with "+", too.

2014-01-03  Chong Yidong  <cyd@gnu.org>

	* help.texi (Documentation, Accessing Documentation): Copyedits.
	(Documentation Basics): Rewrite, avoiding a repeat discussion of
	docstring conventions.

	* tips.texi (Documentation Tips): Move discussion of
	emacs-lisp-docstring-fill-column here from Documentation Basics.

	* compile.texi (Docs and Compilation): Copyedits.

2014-01-02  Glenn Morris  <rgm@gnu.org>

	* numbers.texi (Numeric Conversions): Fix a typo.

2013-12-29  Paul Eggert  <eggert@cs.ucla.edu>

	Plain copy-file no longer chmods an existing destination (Bug#16133).
	* files.texi (Changing Files): Document this.

2013-12-28  Chong Yidong  <cyd@gnu.org>

	* modes.texi (Auto Major Mode): Document interpreter-mode-alist change.

	* buffers.texi (Modification Time): Document visited-file-modtime
	change.

2013-12-28  Glenn Morris  <rgm@gnu.org>

	* control.texi (Pattern matching case statement): Brevity.

2013-12-27  Chong Yidong  <cyd@gnu.org>

	* functions.texi (Function Cells):
	* eval.texi (Function Indirection): Update for the fact that
	symbol-function no longer signals an error.

	* commands.texi (Reading One Event): Mention keyboard coding.

	* keymaps.texi (Translation Keymaps, Translation Keymaps):
	* nonascii.texi (Terminal I/O Encoding): Copyedits.

2013-12-26  Chong Yidong  <cyd@gnu.org>

	* advice.texi (Advising Functions, Defining Advice): Special forms
	can no longer be advised.

2013-12-25  Chong Yidong  <cyd@gnu.org>

	* keymaps.texi (Active Keymaps): Re-organize the text.
	(Searching Keymaps): Rewrite the pseudo-code for 24.4 changes.
	(Controlling Active Maps): Note that set-transient-map uses
	overriding-terminal-local-map.

	* tips.texi (Coding Conventions): Tweak the coding system tip;
	Emacs now uses utf-8 by default for Emacs Lisp source files.

	* display.texi (Font Selection): Tweak example.

	* commands.texi (Event Input Misc): Document new arg to input-pending-p.

	* nonascii.texi (Specifying Coding Systems): Don't refer to
	emacs-mule-dos.
	(Lisp and Coding Systems): Describe emacs-mule return value in
	modern terms.

2013-12-25  Tassilo Horn  <tsdh@gnu.org>

	* control.texi (Pattern matching case statement): Rephrase lexical
	binding requirement: the example needs it, not `pcase' itself.

2013-12-25  Chong Yidong  <cyd@gnu.org>

	* eval.texi (Eval): Document the LEXICAL arg to eval.

	* variables.texi (Variables, Void Variables): Use "scoping rule"
	terminology consistently.
	(Variable Scoping): Add index entries, and use "dynamic scope"
	terminology in place of "indefinite scope" to reduce confusion.
	(Lexical Binding): Document lexical environment format.
	(Using Lexical Binding): Add index entries for error messages.

2013-12-24  Tassilo Horn  <tsdh@gnu.org>

	* control.texi (Pattern matching case statement): Fix missing
	argument in simple expression language sample (Bug#16238).
	Add some sample programs written in that language.  Mention that
	`pcase' requires lexical binding.

2013-12-23  Xue Fuqiao  <xfq.free@gmail.com>

	* eval.texi (Special Forms): Document `special-form-p'.

	* macros.texi (Simple Macro): Document `macrop'.

	* files.texi (Changing Files): Fix an argument of `copy-file'.

	* strings.texi (Creating Strings): Document TRIM in `split-string'.

2013-12-23  Chong Yidong  <cyd@gnu.org>

	* keymaps.texi (Controlling Active Maps):
	Rename set-temporary-overlay-map to set-transient map.  Doc fixes.
	(Searching Keymaps): The transient keymap takes precedence.

2013-12-23  Glenn Morris  <rgm@gnu.org>

	* loading.texi (How Programs Do Loading, Load Suffixes):
	Mention `load-prefer-newer'.

2013-12-22  Xue Fuqiao  <xfq.free@gmail.com>

	* hash.texi (Other Hash): Document `hash-table-keys'
	and `hash-table-values'.

2013-12-22  Eli Zaretskii  <eliz@gnu.org>

	* nonascii.texi (Character Properties): NAME or OLD-NAME
	properties can be nil (there's no empty string).
	(Character Properties): Update the reference to the UCD.

2013-12-22  Xue Fuqiao  <xfq.free@gmail.com>

	* sequences.texi (Bool-Vectors): Document new bool-vector set
	operation functions.

	* text.texi (Examining Properties): Document `get-pos-property'.

	* variables.texi (Directory Local Variables):
	Document `enable-dir-local-variables'.

	* debugging.texi (Debugger Commands):
	Document `debugger-toggle-locals'.

2013-12-21  Chong Yidong  <cyd@gnu.org>

	* text.texi (Region Indent): Note the new interactive behavior of
	indent-rigidly.

2013-12-20  Tassilo Horn  <tsdh@gnu.org>

	* numbers.texi (numbers): Document that =, <, <=, >, >= now accept
	one or many arguments.

	* display.texi: Document `messages-buffer'.

	* os.texi: Document `initial-buffer-choice' changes.

2013-12-20  Chong Yidong  <cyd@gnu.org>

	* text.texi (Changing Properties): Improve documentation for
	add-face-text-property.
	(Special Properties): Mention add-face-text-property.

2013-12-18  Chong Yidong  <cyd@gnu.org>

	* customize.texi (Custom Themes): Document custom-known-themes
	(Bug#15717).

	* modes.texi (Defining Minor Modes): Fix typo (Bug#14874).
	(Keymaps and Minor Modes): Fix binding convention (Bug#11522).

2013-12-13  Glenn Morris  <rgm@gnu.org>

	* internals.texi (Building Emacs):
	* loading.texi (Library Search): Mention that site-load,
	site-init cannot change load-path.

2013-12-12  Glenn Morris  <rgm@gnu.org>

	* elisp.texi: Tweak dircategory.

2013-12-12  Eli Zaretskii  <eliz@gnu.org>

	* nonascii.texi (Encoding and I/O): Document file-name encoding
	peculiarities on MS-Windows.

2013-12-12  Glenn Morris  <rgm@gnu.org>

	* elisp.texi: Sync direntry with info/dir version.

2013-12-08  Juanma Barranquero  <lekktu@gmail.com>

	* display.texi (Progress, Face Remapping):
	* processes.texi (Serial Ports):
	* windows.texi (Recombining Windows): Fix typos.  (Bug#16089)

2013-12-04  Juri Linkov  <juri@jurta.org>

	* searching.texi (Search and Replace): Fix `unread-command-events'
	and add ref.

2013-12-03  Juri Linkov  <juri@jurta.org>

	* windows.texi (Choosing Window): Rename `no-display-ok' to
	`allow-no-window'.  (Bug#13594)

2013-11-30  Glenn Morris  <rgm@gnu.org>

	* Makefile.in (distclean): Remove Makefile.

2013-11-29  Andreas Politz  <politza@fh-trier.de>

	* modes.texi (Imenu): Make it clear that sub-alist is the cdr
	(Bug#14029).

2013-11-27  Glenn Morris  <rgm@gnu.org>

	* loading.texi (Library Search):
	* os.texi (Startup Summary): No more leim directory.

2013-11-26  Glenn Morris  <rgm@gnu.org>

	* os.texi (Startup Summary): Update for leim-list being preloaded.

2013-11-23  Brian Jenkins  <brian@brianjenkins.org>  (tiny change)

	* frames.texi (Input Focus):
	* hooks.texi (Standard Hooks): Mention focus-in-hook, focus-out-hook.

2013-11-23  Glenn Morris  <rgm@gnu.org>

	* loading.texi (Library Search):
	Empty elements in EMACSLOADPATH now mean the default load-path.

2013-11-22  Glenn Morris  <rgm@gnu.org>

	* loading.texi (Library Search): Minor clarification.

2013-11-20  Leo Liu  <sdl.web@gmail.com>

	* windows.texi (Choosing Window): Mention `no-display-ok'.  (Bug#13594)

2013-11-19  Xue Fuqiao  <xfq.free@gmail.com>

	* os.texi (File Notifications): Add an index.

	* loading.texi (Loading): Add an cross-reference.

2013-11-18  Xue Fuqiao  <xfq.free@gmail.com>

	* os.texi (Session Management, Desktop Notifications): Add some
	indexes and a cross-reference.

2013-11-17  Xue Fuqiao  <xfq.free@gmail.com>

	* os.texi (Time Parsing, Processor Run Time, Input Modes)
	(Terminal Output): Minor fixes.

2013-11-14  Glenn Morris  <rgm@gnu.org>

	* loading.texi (Library Search): Update section.

2013-11-11  Xue Fuqiao  <xfq.free@gmail.com>

	* os.texi (User Identification, Time of Day, Time Conversion):
	Minor fixes.

2013-11-10  Jan Djärv  <jan.h.d@swipnet.se>

	* keymaps.texi (Tool Bar): Mention that Gtk+/NS ignores item 1 to 3.

2013-11-09  Xue Fuqiao  <xfq.free@gmail.com>

	* os.texi (Startup Summary): Add an index about startup screen.
	Typo fix.
	(Command-Line Arguments): Add cross-reference for `dump-emacs'.

2013-11-08  Eli Zaretskii  <eliz@gnu.org>

	* display.texi (Truncation): Document that cache-long-scans is now
	non-nil by default.  (Bug#15797)

2013-11-05  Eli Zaretskii  <eliz@gnu.org>

	* lists.texi (Rearrangement): Fix indexing.

	* display.texi (Bidirectional Display): Fix indexing.

2013-11-05  Xue Fuqiao  <xfq.free@gmail.com>

	* lists.texi (Rearrangement): Improve indexing.

	* display.texi (Glyphs): Add an index for glyph code.
	(Bidirectional Display): Improve indexing.

2013-11-01  Jan Djärv  <jan.h.d@swipnet.se>

	* display.texi (Face Attributes): Document :distant-foreground.

2013-10-30  Xue Fuqiao  <xfq.free@gmail.com>

	* display.texi (Abstract Display): Improve indexing.

2013-10-29  Stefan Monnier  <monnier@iro.umontreal.ca>

	* display.texi (Selective Display): Discourage the use of explicit
	selective display.

2013-10-29  Xue Fuqiao  <xfq.free@gmail.com>

	* display.texi (Showing Images): Add an index for image-size.
	Use @code instead of @var for a normal variable.
	(Multi-Frame Images): Improve indexing.
	(Button Buffer Commands): Use @code instead of @var for a normal
	variable.
	(Abstract Display): Explain the meaning of Ewoc.

2013-10-27  Xue Fuqiao  <xfq.free@gmail.com>

	* display.texi (Image Descriptors): Improve indexing.

2013-10-26  Xue Fuqiao  <xfq.free@gmail.com>

	* display.texi (Fringe Indicators): Add indexes for fringe indicators.
	(Customizing Bitmaps): Add an index for customizing fringe bitmaps.

2013-10-25  Xue Fuqiao  <xfq.free@gmail.com>

	* display.texi (Fontsets): Minor wording fix.
	(Low-Level Font): Improve indexing.

	* nonascii.texi (Character Properties): Add an index for script symbols.

2013-10-24  Xue Fuqiao  <xfq.free@gmail.com>

	* display.texi (Face Remapping): Add indexes for face remapping.
	(Font Selection): Add indexes.
	(Low-Level Font): Add an index for font registry.

2013-10-23  Glenn Morris  <rgm@gnu.org>

	* eval.texi, files.texi, intro.texi, objects.texi, searching.texi:
	Nuke @refill.

	* Makefile.in (install-dvi, install-html, install-pdf)
	(install-ps, uninstall-dvi, uninstall-html, uninstall-ps)
	(uninstall-pdf): Quote entities that might contain whitespace.

2013-10-19  Xue Fuqiao  <xfq.free@gmail.com>

	* display.texi (Face Attributes): Add indexes for the ‘:box’
	face attribute.

2013-10-18  Xue Fuqiao  <xfq.free@gmail.com>

	* display.texi (Line Height): Add indexes for line height.

2013-10-17  Xue Fuqiao  <xfq.free@gmail.com>

	* display.texi (Width): Fix arguments of ‘truncate-string-to-width’.

2013-10-16  Xue Fuqiao  <xfq.free@gmail.com>

	* display.texi (Selective Display): Add an index for explicit
	selective display.

2013-10-15  Xue Fuqiao  <xfq.free@gmail.com>

	* display.texi (Warning Basics): Mention the ‘*Warnings*’ buffer.

2013-10-13  Glenn Morris  <rgm@gnu.org>

	* intro.texi (Acknowledgments): Use accented form of some names.

2013-10-09  Glenn Morris  <rgm@gnu.org>

	* control.texi (Conditionals): Copyedits.  (Bug#15558)

2013-10-08  Eli Zaretskii  <eliz@gnu.org>

	Support menus on text-mode terminals.
	* keymaps.texi (Defining Menus, Mouse Menus, Menu Bar):
	Modify wording to the effect that menus are supported on TTYs.

	* frames.texi (Pop-Up Menus, Dialog Boxes)
	(Display Feature Testing): Update for menu support on TTYs.

2013-10-07  Stefan Monnier  <monnier@iro.umontreal.ca>

	* tips.texi (Comment Tips): Discourage use of triple semi-colons for
	non-headings.

2013-10-05  Xue Fuqiao  <xfq.free@gmail.com>

	* syntax.texi (Categories): Add an index for category sets.

2013-10-03  Xue Fuqiao  <xfq.free@gmail.com>

	* syntax.texi (Syntax Flags, Syntax Table Functions): Add indexes.

2013-10-02  Xue Fuqiao  <xfq.free@gmail.com>

	* syntax.texi (Syntax Class Table): Add an index for syntax class table.

2013-09-29  Xue Fuqiao  <xfq.free@gmail.com>

	* searching.texi (Regexp Search): Refine.

2013-09-22  Xue Fuqiao  <xfq.free@gmail.com>

	* nonascii.texi (Default Coding Systems): Typo fix.

2013-09-21  Xue Fuqiao  <xfq.free@gmail.com>

	* nonascii.texi (Coding System Basics): Add information about
	carriage-return.

2013-09-14  Eli Zaretskii  <eliz@gnu.org>

	* display.texi (Display Margins): State the units of measuring
	margin width.  (Bug#15375)

2013-09-13  Eli Zaretskii  <eliz@gnu.org>

	* text.texi (Not Intervals): Minor wording fix.

2013-09-12  Xue Fuqiao  <xfq.free@gmail.com>

	* functions.texi (Obsolete Functions): Add an index for obsolete
	functions.

2013-09-11  Xue Fuqiao  <xfq.free@gmail.com>

	* nonascii.texi (Character Properties): Character properties fix
	for decimal-digit-value and digit-value.

2013-09-08  Stefan Monnier  <monnier@iro.umontreal.ca>

	* macros.texi (Defining Macros): Prefer "function" to "lambda
	expression" (bug#15296).

2013-08-28  Paul Eggert  <eggert@cs.ucla.edu>

	* Makefile.in (SHELL): Now @SHELL@, not /bin/sh,
	for portability to hosts where /bin/sh has problems.

2013-08-26  Stefan Monnier  <monnier@iro.umontreal.ca>

	* variables.texi (File Local Variables): Don't recommend quoting!  Ever!

2013-08-20  Eli Zaretskii  <eliz@gnu.org>

	* files.texi (Information about Files): Mention file names with
	trailing blanks on MS-Windows.  (Bug#15130)

2013-08-18  Xue Fuqiao  <xfq.free@gmail.com>

	* positions.texi (Positions): Improve indexing.

2013-08-18  Eli Zaretskii  <eliz@gnu.org>

	* markers.texi (The Region): Improve indexing.

2013-08-17  Xue Fuqiao  <xfq.free@gmail.com>

	* modes.texi (SMIE, SMIE Grammar, SMIE Indentation): Add some indexes.

	* text.texi (Maintaining Undo): Mention interactive call of
	buffer-disable-undo.
	(Filling): Add cross-reference for hard newlines.
	(Sorting): Fix indentation.
	(Columns): Comment out undefined behavior.
	(Case Changes): Fix an `args-out-of-range' error in the example.

2013-08-16  Xue Fuqiao  <xfq.free@gmail.com>

	* text.texi (Insertion): Refine.
	(Margins): Add an index.
	(Undo): Doc fix for `buffer-undo-list'.

	* positions.texi (Character Motion):
	* markers.texi (Moving Markers, Creating Markers):
	Comment out undefined behavior.

2013-08-15  Xue Fuqiao  <xfq.free@gmail.com>

	* markers.texi (The Region): Add/move indexes.

2013-08-13  Lars Magne Ingebrigtsen  <larsi@gnus.org>

	* display.texi (ImageMagick Images): Mention :content-type and
	`image-content-type-suffixes'.

2013-08-13  Xue Fuqiao  <xfq.free@gmail.com>

	* positions.texi (Word Motion): Remove redundant sentence.

2013-08-13  Glenn Morris  <rgm@gnu.org>

	* lists.texi (List Elements):
	Undocument behavior of nth and nthcdr with n < 0.  (Bug#15059)

2013-08-13  Xue Fuqiao  <xfq.free@gmail.com>

	* frames.texi (Display Feature Testing): Add indexes.

2013-08-12  Glenn Morris  <rgm@gnu.org>

	* Makefile.in (prefix, datarootdir, datadir, PACKAGE_TARNAME)
	(docdir, dvidir, htmldir, pdfdir, psdir, GZIP_PROG, INSTALL)
	(INSTALL_DATA): New, set by configure.
	(HTML_OPTS, DVI_TARGETS, HTML_TARGETS, PDF_TARGETS, PS_TARGETS):
	New variables.
	(.SUFFIXES): Add .ps and .dvi.
	(.dvi.ps): New suffix rule.
	(dvi, html, pdf, ps): Use *_TARGETS variables.
	(elisp.html): Use HTML_OPTS.
	(elisp.ps): Remove explicit rule.
	(.PHONY): install-dvi, install-html, install-pdf, install-ps,
	install-doc, uninstall-dvi, uninstall-html, uninstall-pdf,
	uninstall-ps, and uninstall-doc.
	(install-dvi, install-html, install-pdf, install-ps, install-doc)
	(uninstall-dvi, uninstall-html, uninstall-ps, uninstall-pdf)
	(uninstall-doc): New rules.
	(clean): Use DVI_TARGETS, HTML_TARGETS, PDF_TARGETS, PS_TARGETS.

2013-08-10  Xue Fuqiao  <xfq.free@gmail.com>

	* edebug.texi (Instrumenting Macro Calls): Use @defmac for macros.

2013-08-09  Xue Fuqiao  <xfq.free@gmail.com>

	* control.texi (Error Symbols): Minor fix for previous change.

2013-08-09  Stefan Monnier  <monnier@iro.umontreal.ca>

	* errors.texi (Standard Errors): Don't refer to `error-conditions'.

	* control.texi (Signaling Errors): Refer to define-error.
	(Error Symbols): Add `define-error'.

2013-08-06  Dmitry Antipov  <dmantipov@yandex.ru>

	* positions.texi (Motion by Screen Lines):
	* display.texi (Truncation): Rename `cache-long-line-scans'
	to `cache-long-scans'.

2013-08-05  Xue Fuqiao  <xfq.free@gmail.com>

	* windows.texi (Window Start and End): Add an index.

2013-08-02  Xue Fuqiao  <xfq.free@gmail.com>

	* display.texi (Face Functions): Add an index.

	* variables.texi (Variable Aliases): Add an index.

	* functions.texi (Defining Functions): Add an index.

	* nonascii.texi (Coding System Basics): Add an index.

2013-07-31  Xue Fuqiao  <xfq.free@gmail.com>

	* nonascii.texi (Non-ASCII Characters): Update menu.
	(Disabling Multibyte): Move here from doc/emacs/mule.texi.
	Fix cross-references.

	* elisp.texi (Top): Update menu.

2013-07-30  Xue Fuqiao  <xfq.free@gmail.com>

	* windows.texi (Window History): Mention the default value of
	switch-to-visible-buffer.  Add cross-references.

2013-07-24  Michael Albinus  <michael.albinus@gmx.de>

	* errors.texi (Standard Errors): Fix typo.

	* files.texi (Magic File Names):
	* os.texi (File Notifications): Remove file-notify-supported-p.

2013-07-24  Paul Eggert  <eggert@cs.ucla.edu>

	* eval.texi (Special Forms): Mention 'lambda'.  Also, say that
	non-well-formed expressions result in unspecified behavior, though
	Emacs will not crash.

2013-07-22  Michael Albinus  <michael.albinus@gmx.de>

	* files.texi (Magic File Names): Add file-notify-add-watch,
	file-notify-rm-watch and file-notify-supported-p.
	Move file-remote-p down.

	* errors.texi (Standard Errors): Add file-notify-error.

	* os.texi (Desktop Notifications): Rename from Notifications.
	(File Notifications): New node.

	* elisp.texi (Top): Update menu for these changes.

2013-07-19  Xue Fuqiao  <xfq.free@gmail.com>

	* windows.texi (Display Action Functions): Mention next-window.

2013-07-16  Xue Fuqiao  <xfq.free@gmail.com>

	* windows.texi (Selecting Windows): Fix the introduction of
	`set-frame-selected-window''s arguments.

2013-07-10  Paul Eggert  <eggert@cs.ucla.edu>

	Timestamp fixes for undo (Bug#14824).
	* text.texi (Undo): Document (t . 0) and (t . -1) in buffer-undo-list.

2013-07-06  Eli Zaretskii  <eliz@gnu.org>

	* nonascii.texi (Text Representations): Document that
	multibyte-string-p returns nil for non-string objects.

2013-07-06  Glenn Morris  <rgm@gnu.org>

	* elisp.texi (Top): Move WWW_GNU_ORG section outside @copying.

2013-07-03  Glenn Morris  <rgm@gnu.org>

	* debugging.texi (Debugging):
	* files.texi (File Attributes, Changing Files): Fix cross-references.

	* package.texi (Package Archives): Fix @url call.

	* syntax.texi (Syntax Table Functions): Mention describe-syntax.

2013-06-29  Eli Zaretskii  <eliz@gnu.org>

	* display.texi (Bidirectional Display): Document move-point-visually.

2013-06-29  Xue Fuqiao  <xfq.free@gmail.com>

	* buffers.texi (Buffer File Name): Fix typo.

2013-06-26  Christopher Schmidt  <christopher@ch.ristopher.com>

	* tips.texi (Coding Conventions): Improve wording.

2013-06-24  Glenn Morris  <rgm@gnu.org>

	* loading.texi (Autoload): Fix typo.

	* variables.texi (Lexical Binding): Fix typo.

	* functions.texi (Anonymous Functions): Put back ' removed 2012-10-23.

2013-06-23  Lars Magne Ingebrigtsen  <larsi@gnus.org>

	* display.texi (ImageMagick Images): Mention :max-width and
	:max-height.

2013-06-20  Paul Eggert  <eggert@cs.ucla.edu>

	* numbers.texi (Math Functions): Remove obsolete function log10.

2013-06-19  Stefan Monnier  <monnier@iro.umontreal.ca>

	* modes.texi (Mode Line Data, Properties in Mode): Advertise `keymap'
	rather than `local-map'.

	* keymaps.texi (Active Keymaps): Fix documentation of
	set-temporary-overlay-map and overriding-terminal-local-map.

2013-06-19  Glenn Morris  <rgm@gnu.org>

	* Makefile.in (dist): Edit more configure variables.
	Try to check that we do not miss any in future.

2013-06-17  Juanma Barranquero  <lekktu@gmail.com>

	* text.texi (Undo, Changing Properties): Fix typos.

2013-06-17  Lars Magne Ingebrigtsen  <larsi@gnus.org>

	* text.texi (Changing Properties): Document `add-face-text-property'.

2013-06-17  Kenichi Handa  <handa@gnu.org>

	* display.texi (Face Attributes): Refer to "Low-Level font" (not
	"Font Selection") in the explanation of :font attribute (bug#14629).

2013-06-13  Stefan Monnier  <monnier@iro.umontreal.ca>

	* loading.texi (Hooks for Loading): Don't document after-load-alist.
	Document with-eval-after-load instead of eval-after-load.

2013-06-11  Xue Fuqiao  <xfq.free@gmail.com>

	* files.texi (File Name Expansion): Make the example more
	intuitive.

2013-06-10  Paul Eggert  <eggert@cs.ucla.edu>

	Documentation fix for 'ls' and hard links.
	* compile.texi (Compilation Functions):
	* files.texi (File Attributes, Changing Files):
	Use current format for GNU 'ls' output.
	(File Attributes): Fix problem introduced in previous change:
	the link count is the number of hard links, not the number
	of hard links + 1.

2013-06-10  Xue Fuqiao  <xfq.free@gmail.com>

	* files.texi (File Attributes): Fix typo.

2013-05-29  Stefan Monnier  <monnier@iro.umontreal.ca>

	* functions.texi (Lambda Expressions): Lambda expressions don't
	evaluate to themselves in general (bug#11782).

2013-05-15  Stefan Monnier  <monnier@iro.umontreal.ca>

	* loading.texi (Autoload):
	* help.texi (Documentation Basics, Accessing Documentation)
	(Accessing Documentation, Accessing Documentation): DOC-* is now DOC.

2013-04-23  Glenn Morris  <rgm@gnu.org>

	* internals.texi (Writing Emacs Primitives): Remove obvious example.
	Tweak other to avoid overly long line.

2013-04-21  Xue Fuqiao  <xfq.free@gmail.com>

	* internals.texi (Writing Emacs Primitives): Remove unnecessary
	references to the sources.  (Bug#13800)

	* searching.texi (Regexp Backslash): Doc fix for backslash
	constructs in regular expressions.

2013-04-15  Christopher Schmidt  <christopher@ch.ristopher.com>

	* tips.texi (Coding Conventions): Mention separation of package
	descriptor and name of internal symbols by two hyphens.

2013-04-13  Stephen Berman  <stephen.berman@gmx.net>

	* windows.texi (Splitting Windows): Change category of
	split-window from a command to a function.

2013-04-06  Chong Yidong  <cyd@gnu.org>

	* display.texi (Faces): Minor clarifications.
	(Defining Faces): Clarify default vs custom face specs.
	Document face-spec-set.

	* display.texi (Overlay Properties):
	* text.texi (Special Properties): Use the "anonymous face"
	terminology.  Describe foreground-color and background-color forms
	as compatibility-only.

2013-03-24  Eli Zaretskii  <eliz@gnu.org>

	* compile.texi (Byte-Code Objects): Add index entry.
	(Disassembly): Add cross-references.

2013-03-23  Eli Zaretskii  <eliz@gnu.org>

	* frames.texi (Size Parameters): More accurate description of the
	difference between 'fullboth' and 'maximized'.  (Bug#13935)

2013-03-17  Christopher Schmidt  <christopher@ch.ristopher.com>

	* symbols.texi (Standard Properties): Document pure.  (Bug#13823)

2013-03-16  Glenn Morris  <rgm@gnu.org>

	* elisp.texi: Add some stuff specific to www.gnu.org.

2013-03-11  Teodor Zlatanov  <tzz@lifelogs.com>

	* control.texi (Pattern matching case statement): Fix typo.

2013-03-04  Paul Eggert  <eggert@cs.ucla.edu>

	* elisp.texi, intro.texi: Switch from Latin-1 to UTF-8.

2013-03-03  Glenn Morris  <rgm@gnu.org>

	* objects.texi (Symbol Type): Fix typo.

2013-02-28  Bastien Guerry  <bzg@gnu.org>

	* variables.texi (File Local Variables): Fix reference.

2013-02-24  Eli Zaretskii  <eliz@gnu.org>

	* files.texi (Magic File Names): Improve wording and indexing.

2013-02-21  Glenn Morris  <rgm@gnu.org>

	* display.texi (Multi-Frame Images): Minor rephrasing.

2013-02-20  Glenn Morris  <rgm@gnu.org>

	* display.texi (GIF Images, TIFF Images): Delete these nodes.
	(ImageMagick Images): For :index, use an xref rather than duplicating.
	(Other Image Types): Add GIF, adjust formatting.
	(Multi-Frame Images): Rename from Animated Images.  Expand section.
	* elisp.texi (Top): Update menu for these changes.

2013-02-19  Glenn Morris  <rgm@gnu.org>

	* text.texi (Change Hooks): Fix typo.

2013-02-15  Glenn Morris  <rgm@gnu.org>

	* modes.texi (Basic Major Modes): 'z' no longer bound in special-mode.

2013-02-13  Glenn Morris  <rgm@gnu.org>

	* objects.texi (Char-Table Type): Add footnote about #^^.

	* modes.texi (Minor Mode Conventions): Fix typo.

	* keymaps.texi (Scanning Keymaps): Remove obsolete sentence about
	meta characters; this changed in 22.1.  (Bug#13684)

	* objects.texi (Char-Table Type): Add cindex.

	* keymaps.texi (Key Binding Commands): Trivial rephrasing.

2013-02-10  Glenn Morris  <rgm@gnu.org>

	* keymaps.texi (Creating Keymaps): Update make-keymap result.

2013-02-09  Eli Zaretskii  <eliz@gnu.org>

	* modes.texi (%-Constructs): Remove the description of %t.

	* nonascii.texi (MS-DOS File Types): Delete node.

2013-02-08  Glenn Morris  <rgm@gnu.org>

	* keymaps.texi (Active Keymaps, Searching Keymaps):
	Remove confusing mention of "symbolic prefix".  (Bug#13643)

2013-01-19  Glenn Morris  <rgm@gnu.org>

	* macros.texi (Indenting Macros): Fix order of an indent
	symbol's arguments.  (Bug#13450)

2013-01-19  Paul Eggert  <eggert@cs.ucla.edu>

	Allow floating-point file offsets.
	* files.texi (Reading from Files, Writing to Files):
	Say that file offsets can be numbers, not just integers.

2013-01-09  Glenn Morris  <rgm@gnu.org>

	* commands.texi (Interactive Codes):
	Whitespace does not terminate interactive "S".  (Bug#13393)

2013-01-06  Chong Yidong  <cyd@gnu.org>

	* windows.texi (Vertical Scrolling): Fix typos (Bug#13267).

2013-01-05  Glenn Morris  <rgm@gnu.org>

	* display.texi (Overlay Properties): Mention field.  (Bug#13364)

2013-01-05  Eli Zaretskii  <eliz@gnu.org>

	* hooks.texi (Standard Hooks): Use @item, not @itemx, as the first
	directive in a group of items.

2013-01-05  Chong Yidong  <cyd@gnu.org>

	* keymaps.texi (Key Sequences): Remove obsolete sentence
	(Bug#13356).

2013-01-04  Ari Roponen  <ari.roponen@gmail.com>  (tiny change)

	* hash.texi (Defining Hash): Fix typo.  (Bug#13345)

2013-01-04  Stefan Monnier  <monnier@iro.umontreal.ca>

	* files.texi (File Attributes): Undocument return format of file-acl.

2013-01-03  Glenn Morris  <rgm@gnu.org>

	* processes.texi (System Processes):
	* syntax.texi (Syntax Table Functions): Tweak some line breaks.

	* searching.texi (Replacing Match): Fix xref.

	* elisp.texi (DATE): Bump to Jan 2013.

2013-01-02  Glenn Morris  <rgm@gnu.org>

	* customize.texi (Common Keywords, Type Keywords):
	Replace "active field" with "button".  (Bug#13310)

	* customize.texi (Common Keywords): Add xref.  (Bug#13311)
	* tips.texi (Library Headers): Add cindex.

2012-12-30  Wolfgang Jenkner  <wjenkner@inode.at>

	* functions.texi (Declare Form):
	* intro.texi (A Sample Function Description):
	* syntax.texi (Syntax Table Internals, Syntax Table Functions):
	* variables.texi (Using Lexical Binding): Don't use @var or CAPS
	in @def.. commands.  (Bug#13292)

2012-12-29  Eli Zaretskii  <eliz@gnu.org>

	* files.texi (Changing Files): Document the return values of
	set-file-selinux-context and set-file-acl.

2012-12-27  Glenn Morris  <rgm@gnu.org>

	* files.texi (File Names): Mention Cygwin conversion functions.

2012-12-22  Martin Rudalics  <rudalics@gmx.at>

	* windows.texi (Selecting Windows): Reword description of
	select-window (Bug#13248).

2012-12-22  Eli Zaretskii  <eliz@gnu.org>

	* files.texi (File Attributes, Changing Files): Remove the details
	about the text returned by file-acl.  Instead, just document that
	it is an opaque string meant to be used by set-file-acl.

2012-12-21  Chong Yidong  <cyd@gnu.org>

	* modes.texi (Auto Major Mode): Fix typo (Bug#13230).

	* customize.texi (Simple Types): Document key-sequence type
	(Bug#13048).

	* strings.texi (Text Comparison): Doc fix for compare-strings.

2012-12-19  Michael Albinus  <michael.albinus@gmx.de>

	* files.texi (Magic File Names): Add `file-acl',
	`file-selinux-context', `set-file-acl' and
	`set-file-selinux-context'.  Make the list consistent.

2012-12-19  Jonas Bernoulli  <jonas@bernoul.li>

	* tips.texi (Library Headers): New header keyword `Homepage'.
	Make continuation lines syntax more precise.

2012-12-17  Eli Zaretskii  <eliz@gnu.org>

	* files.texi (File Attributes, Changing Files): Update to include
	MS-Windows support for ACLs.

2012-12-16  Romain Francoise  <romain@orebokech.com>

	* files.texi (File Attributes): Document ACL support and new
	`file-acl' function.
	(Changing Files): Mention argument name change of `copy-file' and
	document new function `set-file-acl'.

2012-12-14  Paul Eggert  <eggert@cs.ucla.edu>

	Fix permissions bugs with setgid directories etc.  (Bug#13125)
	* files.texi (Testing Accessibility): Document GROUP arg
	of file-ownership-preserved-p.
	(File Attributes): Document that 9th element is now
	just a placeholder.
	* os.texi (User Identification): Document new functions group-gid,
	group-real-gid.

2012-12-11  Paul Eggert  <eggert@cs.ucla.edu>

	* internals.texi (C Integer Types): New section.
	This follows up and records an email in
	<http://lists.gnu.org/archive/html/emacs-devel/2012-07/msg00496.html>.

2012-12-10  Stefan Monnier  <monnier@iro.umontreal.ca>

	* control.texi (Pattern matching case statement): New node.

	* customize.texi (Variable Definitions): Mention the default :group
	for defcustoms (bug#13093).

2012-12-09  Glenn Morris  <rgm@gnu.org>

	* customize.texi (Variable Definitions): Mention eval-defun
	on a defcustom calls the :set function when appropriate.

2012-12-06  Paul Eggert  <eggert@cs.ucla.edu>

	* doclicense.texi, gpl.texi: Update to latest version from FSF.
	These are just minor editorial changes.

2012-12-06  Chong Yidong  <cyd@gnu.org>

	* lists.texi (Plist Access): Move put example to Symbol Plists.

	* symbols.texi (Standard Properties): Fix typo.

2012-12-03  Chong Yidong  <cyd@gnu.org>

	* symbols.texi (Symbol Properties): New node.
	(Symbol Plists): Make it a subsection under Symbol Properties.
	(Standard Properties): New node.

	* lists.texi (Property Lists): Move here from symbols.texi.
	(Plist Access): Rename from Other Plists.

	* customize.texi (Variable Definitions):
	* display.texi (Defining Faces):
	* sequences.texi (Char-Tables): Fix xref.

	* keymaps.texi (Key Sequences): `kbd' is now a function.

	* commands.texi (Using Interactive): Fix index entry.

2012-11-24  Paul Eggert  <eggert@cs.ucla.edu>

	* doclicense.texi: Update to latest version from FSF.
	These are just minor editorial changes.
	* elisp.texi (GNU Free Documentation License)
	(GNU General Public Licens):
	Provide sectioning, since doclicense.texi no longer does that.

	* loading.texi (Named Features): @ -> @@ to fix typo.

2012-11-24  Martin Rudalics  <rudalics@gmx.at>

	* windows.texi (Basic Windows): Fix typo.
	(Windows and Frames): Fix example.  Move description of
	window-in-direction here.
	(Recombining Windows): Fix example.
	(Buffers and Windows): Fix description of replace-buffer-in-windows.
	(Switching Buffers): Reword.
	(Display Action Functions): Minor adjustments.
	(Choosing Window Options): Minor fixes.
	(Window History): Minor rewording.
	(Dedicated Windows): Correct and reword part describing how
	dedicatedness affects functions removing buffers or windows.
	* buffers.texi (The Buffer List): Fix description of bury-buffer.

2012-11-24  Chong Yidong  <cyd@gnu.org>

	* modes.texi (%-Constructs): Fix statement about mode construct
	padding (Bug#12866).

2012-11-24  Stefan Monnier  <monnier@iro.umontreal.ca>

	* debugging.texi (Profiling): Make it more clear
	that --enable-profiling is about profiling the C code.

2012-11-21  Glenn Morris  <rgm@gnu.org>

	* display.texi (Attribute Functions):
	Update for set-face-* name changes.
	Add new "inherit" argument for face-bold-p etc.
	Move description of this argument to a common section, like "frame".

	* debugging.texi (Profiling): New section.
	(Debugging): Mention profiling in the introduction.
	* tips.texi (Compilation Tips): Move profiling to separate section.
	* elisp.texi: Add Profiling to detailed menu.

2012-11-21  Martin Rudalics  <rudalics@gmx.at>

	* windows.texi (Display Action Functions): Fix recently added
	example.  Suggested by Michael Heerdegen.

2012-11-21  Paul Eggert  <eggert@cs.ucla.edu>

	Minor cleanup for times as lists of four integers.
	* os.texi (Time Parsing): Time values can now be four integers.

2012-11-18  Glenn Morris  <rgm@gnu.org>

	* loading.texi (How Programs Do Loading): Add eager macro expansion.
	* macros.texi (Expansion): Mention eager macro expansion.

	* minibuf.texi (Basic Completion): Mention misc completion-table funcs.

2012-11-18  Leo Liu  <sdl.web@gmail.com>

	* minibuf.texi (Programmed Completion): Doc fix for metadata
	request (Bug#12850).

2012-11-18  Glenn Morris  <rgm@gnu.org>

	* display.texi (Temporary Displays): Document with-temp-buffer-window.

	* frames.texi (Size and Position): Add fit-frame-to-buffer command.
	* windows.texi (Resizing Windows): Add fit-frame-to-buffer option.
	(Window Sizes): Add vindex for window-min-height, window-min-width.
	(Display Action Functions): Mention pop-up-frame-parameters.

2012-11-16  Martin Rudalics  <rudalics@gmx.at>

	* windows.texi (Choosing Window): Rewrite description of
	display-buffer-alist (Bug#12167).
	(Display Action Functions): Mention inhibit-switch-frame.
	Fix description of display-buffer-below-selected.  Reorder actions.
	Add example (Bug#12848).

2012-11-16  Glenn Morris  <rgm@gnu.org>

	* display.texi (Face Attributes): Fix :underline COLOR description.
	(Attribute Functions): Update for set-face-underline rename.
	Tweak descriptions of face-underline-p, face-inverse-video-p.

	* keymaps.texi (Searching Keymaps, Tool Bar): Untabify examples,
	so they align better in info.
	(Active Keymaps, Searching Keymaps, Controlling Active Maps):
	Document set-temporary-overlay-map.

2012-11-15  Stefan Monnier  <monnier@iro.umontreal.ca>

	* keymaps.texi (Translation Keymaps): Add a subsection "Interaction
	with normal keymaps".

2012-11-15  Dmitry Antipov  <dmantipov@yandex.ru>

	* internals.texi (Garbage Collection): Update descriptions
	of vectorlike_header, garbage-collect and gc-cons-threshold.
	(Object Internals): Explain Lisp_Object layout and the basics
	of an internal type system.
	(Buffer Internals): Update description of struct buffer.

2012-11-13  Glenn Morris  <rgm@gnu.org>

	* variables.texi (Adding Generalized Variables):
	At least mention gv-define-expander and gv-letplace.

	* debugging.texi (Error Debugging): Mention debug-on-message.
	(Using Debugger): Mention debugger-bury-or-kill.

	* control.texi (Signaling Errors):
	* debugging.texi (Error Debugging):
	* errors.texi (Standard Errors): Add user-error.

	* variables.texi (Adding Generalized Variables):
	Use standard formatting for common lisp note about setf functions.

2012-11-10  Martin Rudalics  <rudalics@gmx.at>

	* elisp.texi (Top): Add Recombining Windows to menu.
	* windows.texi (Recombining Windows): New subsection.
	(Splitting Windows): Rewrite text on handling of window
	combinations and move it to new subsection.

2012-11-10  Chong Yidong  <cyd@gnu.org>

	* searching.texi (Replacing Match): Document \? in replace-match.

	* variables.texi (Creating Buffer-Local): Document setq-local and
	defvar-local.
	(Setting Generalized Variables): Arrange table alphabetically.

	* lists.texi (List Elements, List Variables): Clarify descriptions
	of push and pop for generalized variables.

	* edebug.texi (Specification List): setf is no longer CL-only.

2012-11-10  Glenn Morris  <rgm@gnu.org>

	* variables.texi (Adding Generalized Variables):
	Update description of FIX-RETURN expansion.

	* variables.texi (Setting Generalized Variables):
	Split most of previous contents into this subsection.
	(Adding Generalized Variables): New subsection.
	Move note on lack of setf functions here from misc/cl.texi.

	* elisp.texi: Add Generalized Variables subsections to detailed menu.

2012-11-10  Chong Yidong  <cyd@gnu.org>

	* frames.texi (Initial Parameters): Doc fix (Bug#12144).

2012-11-08  Michael Albinus  <michael.albinus@gmx.de>

	* os.texi (Notifications): Update descriptions of
	notifications-notify, notifications-close-notification and
	notifications-get-capabilities according to latest code changes.
	Add notifications-get-server-information.

2012-11-03  Chong Yidong  <cyd@gnu.org>

	* objects.texi (General Escape Syntax): Clarify the explanation of
	escape sequences.
	(Non-ASCII in Strings): Clarify when a string is unibyte vs
	multibyte.  Hex escapes do not automatically make a string
	multibyte.

2012-11-03  Martin Rudalics  <rudalics@gmx.at>

	* windows.texi (Switching Buffers): Document option
	switch-to-buffer-preserve-window-point.
	(Display Action Functions): Document window-height and
	window-width alist entries.
	(Display Action Functions):
	Document display-buffer-below-selected and
	display-buffer-in-previous-window.
	(Quitting Windows): Document quit-restore-window.
	Rewrite section.
	(Window Configurations): In window-state-get mention that
	argument window must be valid.
	(Window Parameters): Document quit-restore window parameter
	(Bug#12158).

2012-10-31  Glenn Morris  <rgm@gnu.org>

	* control.texi (Catch and Throw): Add xref to cl.texi.

	* lists.texi (Sets And Lists): Point xref to better location.

	* errors.texi (Standard Errors):
	* loading.texi (Autoload): Update for cl-lib namespace changes.

	* modes.texi (Defining Minor Modes): "Generalized Variables"
	section is now in this manual rather than cl.texi.

	* eval.texi (Special Forms): No longer special forms: defmacro,
	defun, save-window-excursion, with-output-to-temp-buffer.
	* functions.texi (Defining Functions): Defun is now a macro.
	Defalias is a function.

2012-10-30  Glenn Morris  <rgm@gnu.org>

	* variables.texi (Generalized Variables): Fix typo.

2012-10-30  Chong Yidong  <cyd@gnu.org>

	* symbols.texi (Symbol Plists): Document function-get.

	* loading.texi (Autoload): Document autoloadp, autoload-do-load.

	* frames.texi (Visibility of Frames): Document tty-top-frame.

2012-10-28  Stefan Monnier  <monnier@iro.umontreal.ca>

	* keymaps.texi (Format of Keymaps): Document the multiple
	inheritance format.

2012-10-28  Martin Rudalics  <rudalics@gmx.at>

	* windows.texi (Basic Windows): Reformulate description of live,
	internal and valid windows.
	(Cyclic Window Ordering): Describe new argument of
	get-lru-window and get-largest-window.  Add description of
	window-in-direction.

2012-10-27  Glenn Morris  <rgm@gnu.org>

	* variables.texi (Generalized Variables): New section,
	adapted from misc/cl.texi.
	* elisp.texi (Top): Add Generalized Variables to menu.
	* lists.texi (List Elements, List Variables):
	Mention generalized variables.

	* lists.texi (List Elements): Typo fix.

2012-10-27  Chong Yidong  <cyd@gnu.org>

	* minibuf.texi (High-Level Completion): Don't mention removed
	function iswitchb-read-buffer.

	* commands.texi (Event Input Misc): Remove last-input-char.
	(Command Loop Info): Remove last-command-char.

	* frames.texi (Initial Parameters): Don't mention the obsolete
	special-display feature.

	* windows.texi (Choosing Window): Don't mention the obsolete
	special display feature.
	(Choosing Window Options): Remove obsolete special-display
	variables, and the functions special-display-p and
	special-display-popup-frame.

	* display.texi (Fringe Bitmaps): Add exclamation-mark bitmap.

	* hooks.texi (Standard Hooks): Remove obsolete hooks.

	* markers.texi (Information from Markers): Remove obsolete
	function buffer-has-markers-at.

	* text.texi (Yanking): Document yank-handled-properties.

2012-10-24  Paul Eggert  <eggert@penguin.cs.ucla.edu>

	Update manual for new time stamp format (Bug#12706).
	* buffers.texi (Modification Time):
	* files.texi (Testing Accessibility, File Attributes):
	* intro.texi (Version Info):
	* os.texi (Time of Day):
	Update for new time stamp format (HIGH LOW MICROSEC PICOSEC).
	These instances were missed the first time around.
	Problem reported by Glenn Morris in <http://bugs.gnu.org/12706#25>.

2012-10-24  Chong Yidong  <cyd@gnu.org>

	* minibuf.texi (Text from Minibuffer): Document read-regexp
	changes.

	* nonascii.texi (Selecting a Representation):
	Document set-buffer-multibyte changes.

	* keymaps.texi (Toolkit Differences): Node deleted.
	(Easy Menu): New node.

2012-10-23  Stefan Monnier  <monnier@iro.umontreal.ca>

	* hooks.texi (Standard Hooks): Clarify that -hooks is deprecated.

2012-10-23  Paul Eggert  <eggert@cs.ucla.edu>

	Fix outdated timestamp documentation in Elisp manual (bug#12706).
	* files.texi (File Attributes):
	* text.texi (Undo):
	Time stamp resolution is now 1 picosecond, not 1 second.

2012-10-23  Chong Yidong  <cyd@gnu.org>

	* display.texi (Font Lookup): Remove font-list-limit.

	* keymaps.texi (Key Sequences): Avoid referring to Edit Macro mode
	(Bug#12529).

2012-10-22  Glenn Morris  <rgm@gnu.org>

	* os.texi (Recording Input): Tiny fix.

	* intro.texi (Lisp History):
	* lists.texi (Sets And Lists): Refer to cl-lib rather than cl.
	* tips.texi (Coding Conventions): Recommend cl-lib over cl.

2012-10-15  Chong Yidong  <cyd@gnu.org>

	* macros.texi (Defining Macros): defmacro is now a macro.
	Explicitly list the docstring and declare arguments.

	* functions.texi (Anonymous Functions): Explicitly list the
	docstring, declare, and interactive arguments to lambda.
	(Defining Functions): Likewise for defun.
	(Inline Functions): Likewise for defsubst.
	(Declare Form): Tweak description.

2012-10-13  Chong Yidong  <cyd@gnu.org>

	* display.texi (ImageMagick Images): ImageMagick enabled by default.

2012-10-05  Chong Yidong  <cyd@gnu.org>

	* minibuf.texi (Basic Completion): Clarify list form of completion
	table (Bug#12564).

2012-10-05  Bruno Félix Rezende Ribeiro  <oitofelix@gmail.com>  (tiny change)

	* functions.texi (Function Safety): Copyedit.  (Bug#12562)

2012-10-01  Paul Eggert  <eggert@cs.ucla.edu>

	Revert the FOLLOW-SYMLINKS change for file-attributes.
	* files.texi (File Attributes, Magic File Names): Undo last change.

2012-09-30  Paul Eggert  <eggert@cs.ucla.edu>

	file-attributes has a new optional arg FOLLOW-SYMLINKS.
	* files.texi (File Attributes): Describe it.
	(Magic File Names): Use it.

2012-09-30  Chong Yidong  <cyd@gnu.org>

	* commands.texi (Click Events): Define "mouse position list".
	Remove mention of unimplemented horizontal scroll bars.
	(Drag Events, Motion Events): Refer to "mouse position list".
	(Accessing Mouse): Document posnp.

	* errors.texi (Standard Errors): Tweak arith-error description.
	Tweak markup.  Remove domain-error and friends, which seem to be
	unused after the floating-point code revamp.

	* functions.texi (Defining Functions): defun is now a macro.
	(Obsolete Functions): Obsolescence also affects
	documentation commands.  Various clarifications.
	(Declare Form): New node.

	* strings.texi (String Basics): Copyedits.

	* os.texi (Startup Summary): Document leim-list.el change.
	(User Identification): Add system-users and system-groups.
	(Idle Timers): Minor clarifications.

	* macros.texi (Defining Macros): Move description of `declare' to
	Declare Form node.

	* loading.texi (Autoload):
	* help.texi (Documentation Basics): The special sequences can
	trigger autoloading.

	* numbers.texi (Integer Basics): Copyedits.
	(Float Basics): Consider IEEE floating point always available.
	(Random Numbers): Document actual limits.
	(Arithmetic Operations): Clarify division by zero.  Don't mention
	the machine-independence of negative division since it does not
	happen in practice.

2012-09-28  Leo Liu  <sdl.web@gmail.com>

	* files.texi (Files): Fix typo.

2012-09-23  Chong Yidong  <cyd@gnu.org>

	* buffers.texi (Read Only Buffers): Document read-only-mode.

	* keymaps.texi (Alias Menu Items): Replace toggle-read-only with
	read-only-mode.

	* backups.texi (Auto-Saving): Refer to Minor Mode Conventions for
	calling conventions.

2012-09-22  Chong Yidong  <cyd@gnu.org>

	* searching.texi (Replacing Match): Minor clarification.

2012-09-22  Eli Zaretskii  <eliz@gnu.org>

	* edebug.texi (Instrumenting): Improve indexing.

	* os.texi (Idle Timers): Warn against reinvoking an idle timer
	from within its own timer action.  (Bug#12447)

2012-09-22  Chong Yidong  <cyd@gnu.org>

	* frames.texi (Pop-Up Menus): Minor clarification (Bug#11148).

2012-09-21  Glenn Morris  <rgm@gnu.org>

	* debugging.texi (Using Debugger): Fix typo.

2012-09-18  Chong Yidong  <cyd@gnu.org>

	* display.texi (Faces): Discuss anonymous faces.
	(Face Attributes): Tweak intro.
	(Defining Faces): Move after the Face Attributes node.  Copyedits.
	(Displaying Faces): Describe role of inheritance.

	* customize.texi (Customization): Define customization more
	carefully (Bug#11440).
	(Common Keywords): Add xref to Constant Variables.

	* variables.texi (Defining Variables): Link to defcustom's node
	instead of the higher-level Customization chapter.

2012-09-11  Paul Eggert  <eggert@cs.ucla.edu>

	Simplify, document, and port floating-point (Bug#12381).
	* numbers.texi (Float Basics, Arithmetic Operations, Math Functions):
	Document that / and mod (with floating point arguments), along
	with asin, acos, log, log10, expt and sqrt, return special values
	instead of signaling exceptions.
	(Float Basics): Document that logb operates on the absolute value
	of its argument.
	(Math Functions): Document that (log ARG BASE) also returns NaN if
	BASE is negative.  Document that (expt X Y) returns NaN if X is a
	finite negative number and Y a finite non-integer.

2012-09-09  Chong Yidong  <cyd@gnu.org>

	* lists.texi (Sets And Lists): Explain that the return value for
	delete should be used, like for delq.

	* minibuf.texi (Yes-or-No Queries): Document recentering and
	scrolling in y-or-n-p.  Remove gratuitous example.

	* searching.texi (Search and Replace): Document window scrolling
	entries in query-replace-map.

2012-09-08  Chong Yidong  <cyd@gnu.org>

	* syntax.texi (Syntax Table Internals): Define "raw syntax
	descriptor" terminology (Bug#12383).
	(Syntax Descriptors): Mention raw syntax descriptors.

2012-09-07  Chong Yidong  <cyd@gnu.org>

	* variables.texi (Creating Buffer-Local): Fix description of
	local-variable-if-set-p (Bug#10713).

	* eval.texi (Intro Eval): Add index entry for sexp (Bug#12233).

	* windows.texi (Display Action Functions)
	(Choosing Window Options): Remove obsolete variable
	display-buffer-reuse-frames.
	(Switching Buffers): Minor doc tweak for switch-to-buffer.

	* positions.texi (Narrowing): Document buffer-narrowed-p.

	* markers.texi (Moving Markers): Add xref to Point (Bug#7151).

	* syntax.texi (Low-Level Parsing): Add xref to Parser State
	(Bug#12269).

2012-09-04  Lars Ingebrigtsen  <larsi@gnus.org>

	* debugging.texi (Explicit Debug): Document `debug-on-message'.

2012-09-02  Chong Yidong  <cyd@gnu.org>

	* windows.texi (Window Configurations): Recommend against using
	save-window-excursion (Bug#12075).

	* control.texi (Catch and Throw):
	* positions.texi (Excursions): Don't mention it.

2012-09-01  Paul Eggert  <eggert@cs.ucla.edu>

	Better seed support for (random).
	* numbers.texi (Random Numbers): Document new behavior of
	the calls (random) and (random STRING).

2012-08-21  Martin Rudalics  <rudalics@gmx.at>

	* windows.texi (Window Point): Document recent changes in
	window-point and set-window-point.
	(Selecting Windows): Document recent change in select-window.

2012-08-06  Eli Zaretskii  <eliz@gnu.org>

	* functions.texi (Closures): Put the main index entry for
	"closures" here.  (Bug#12138)

	* variables.texi (Lexical Binding): Disambiguate the index entry
	for "closures".

2012-08-05  Chong Yidong  <cyd@gnu.org>

	* display.texi (Defining Faces): Move documentation of
	frame-background-mode to the Emacs manual (Bug#7774).

2012-08-04  Chong Yidong  <cyd@gnu.org>

	* syntax.texi (Syntax Basics): Rearrange the text for clarity.
	Fix description of syntax table inheritance.
	(Syntax Table Functions): Don't refer to internal contents of
	syntax table, since that is not explained yet.  Copyedits.
	(Standard Syntax Tables): Node deleted.
	(Syntax Table Internals): Misc clarifications.  Improve table
	formatting.

	* keymaps.texi (Inheritance and Keymaps):
	* text.texi (Sticky Properties): Tweak index entry.

2012-07-28  Eli Zaretskii  <eliz@gnu.org>

	* nonascii.texi (Character Sets): Fix a typo.  (Bug#12062)

2012-07-25  Paul Eggert  <eggert@cs.ucla.edu>

	Prefer typical American spelling for "acknowledgment".
	* intro.texi (Acknowledgments): Rename from Acknowledgements.

2012-07-21  Eli Zaretskii  <eliz@gnu.org>

	* commands.texi (Special Events): Mention language-change event.
	(Input Events, Interactive Codes):
	* keymaps.texi (Key Sequences): Mention events that are
	non-keyboard but also non-mouse events.

2012-07-17  Chong Yidong  <cyd@gnu.org>

	* text.texi (Insertion): Document insert-char changes.

2012-07-15  Leo Liu  <sdl.web@gmail.com>

	* display.texi (Fringe Bitmaps): Add exclamation-mark.

2012-07-13  Chong Yidong  <cyd@gnu.org>

	* buffers.texi (Read Only Buffers): Document toggle-read-only
	changes.  Reword to account for the fact that read-only is
	currently not supported in overlay properties.

2012-07-07  Chong Yidong  <cyd@gnu.org>

	* loading.texi (Library Search): Index site-lisp directories.

2012-07-06  Chong Yidong  <cyd@gnu.org>

	* intro.texi (A Sample Function Description): Fix incorrect
	markup, undoing previous change.
	(A Sample Variable Description): Minor clarifications and markup
	improvements.

	* elisp.texi (Top):
	* text.texi (Text): Fix menu order.

2012-07-06  Richard Stallman  <rms@gnu.org>

	* intro.texi (Evaluation Notation, A Sample Function Description)
	(A Sample Variable Description): Improve/undo previous changes.

2012-07-05  Glenn Morris  <rgm@gnu.org>

	* intro.texi (A Sample Function Description): Fix cross-refs.

2012-07-05  Michael Witten  <mfwitten@gmail.com>  (tiny change)

	* intro.texi (Evaluation Notation, A Sample Function Description)
	(A Sample Variable Description, Version Info): Copy edits (bug#11862).

2012-06-27  Chong Yidong  <cyd@gnu.org>

	* processes.texi (Asynchronous Processes, Input to Processes):
	* internals.texi (Process Internals): Don't capitalize "pty".

2012-06-24  Thien-Thi Nguyen  <ttn@gnuvola.org>

	* processes.texi (Asynchronous Processes): Make the pty vs pipe
	discussion more prominent.

2012-06-23  Eli Zaretskii  <eliz@gnu.org>

	* commands.texi (Misc Events): Document the language-change event.

2012-06-22  Paul Eggert  <eggert@cs.ucla.edu>

	Support higher-resolution time stamps (Bug#9000).
	* os.texi (Time of Day, Time Parsing, Processor Run Time, Idle Timers):
	* processes.texi (System Processes):
	Time stamp resolution is now picosecond, not microsecond.

2012-06-21  Glenn Morris  <rgm@gnu.org>

	* Makefile.in: Rename infodir to buildinfodir throughout.  (Bug#11737)

2012-06-18  Stefan Monnier  <monnier@iro.umontreal.ca>

	* functions.texi (Defining Functions):
	* macros.texi (Defining Macros): Un-define the return value of `defun',
	`defmacro' and `defalias'.

2012-06-17  Chong Yidong  <cyd@gnu.org>

	* elisp.texi: Remove urlcolor setting.

2012-06-17  Glenn Morris  <rgm@gnu.org>

	* display.texi (Face Attributes): Copyedits.  Add a few cindex entries.
	Overlining no longer behaves exactly like underlining.

2012-06-16  Aurélien Aptel  <aurelien.aptel@gmail.com>

	* display.texi (Face Attributes):
	Document wave-style underline face attribute.

2012-06-11  Chong Yidong  <cyd@gnu.org>

	* display.texi (ImageMagick Images): ImageMagick now supports the
	:background property.

2012-06-10  Dmitry Antipov  <dmantipov@yandex.ru>

	* internals.texi (Garbage Collection): Typo fix.

2012-06-09  Chong Yidong  <cyd@gnu.org>

	* text.texi (Special Properties): Clarify the meaning of a list of
	faces in the `face' property.

	* display.texi (Face Remapping): Minor clarification.

2012-06-08  Chong Yidong  <cyd@gnu.org>

	* display.texi (Face Attributes): Font family does not accept
	wildcards.  De-document obsolete :bold and :italic attributes.
	(Defining Faces): Use new-style face spec format.

2012-06-08  Dmitry Antipov  <dmantipov@yandex.ru>

	* internals.texi (Garbage Collection): Document new
	vector management code and vectorlike_header structure.

2012-06-03  Chong Yidong  <cyd@gnu.org>

	* modes.texi (Mode Line Data): Use "mode line construct"
	terminology for consistency.

2012-05-27  Glenn Morris  <rgm@gnu.org>

	* abbrevs.texi, advice.texi, anti.texi, backups.texi:
	* buffers.texi, commands.texi, compile.texi, control.texi:
	* customize.texi, debugging.texi, display.texi, doclicense.texi:
	* edebug.texi, elisp.texi, errors.texi, eval.texi, files.texi:
	* frames.texi, functions.texi, gpl.texi, hash.texi, help.texi:
	* hooks.texi, index.texi, internals.texi, intro.texi, keymaps.texi:
	* lists.texi, loading.texi, macros.texi, maps.texi, markers.texi:
	* minibuf.texi, modes.texi, nonascii.texi, numbers.texi:
	* objects.texi, os.texi, package.texi, positions.texi:
	* processes.texi, searching.texi, sequences.texi, streams.texi:
	* strings.texi, symbols.texi, syntax.texi, text.texi, tips.texi:
	* variables.texi, windows.texi: Nuke hand-written node pointers.

2012-05-27  Chong Yidong  <cyd@gnu.org>

	* functions.texi (Obsolete Functions):
	Fix doc for set-advertised-calling-convention.

	* modes.texi (Mode Help): Fix describe-mode.

	* display.texi (Face Functions): Fix define-obsolete-face-alias.

	* variables.texi (Variable Aliases): Fix make-obsolete-variable.

2012-05-27  Martin Rudalics  <rudalics@gmx.at>

	* commands.texi (Recursive Editing): recursive-edit is a command.

	* compile.texi (Docs and Compilation):
	byte-compile-dynamic-docstrings is an option.

	* debugging.texi (Invoking the Debugger): debug is a command.

	* display.texi (Progress): progress-reporter-update and
	progress-reporter-force-update have VALUE argument optional.
	(Animated Images): Use non-@code{nil} instead of non-nil.

	* files.texi (Format Conversion Round-Trip):
	Use non-@code{nil} instead of non-nil.

	* frames.texi (Creating Frames): make-frame is a command.
	(Input Focus): select-frame is a command.
	(Pointer Shape): void-text-area-pointer is an option.

	* help.texi (Describing Characters): read-kbd-macro is a command.
	(Help Functions): describe-prefix-bindings is a command.

	* markers.texi (Creating Markers): Both arguments of copy-marker
	are optional.

	* minibuf.texi (Reading File Names): Use @kbd instead of @code.

	* modes.texi (Mode Line Variables): mode-line-remote and
	mode-line-client are not options.
	(Imenu): imenu-add-to-menubar is a command.
	(SMIE Indentation Helpers): Use non-@code{nil} instead of non-nil.

	* os.texi (Sound Output): play-sound-file is a command.

	* package.texi (Package Archives): Use @key{RET} instead of @kbd{RET}.

	* processes.texi (Signals to Processes):
	Use @key{RET} instead of @code{RET}.
	(Signals to Processes): signal-process is a command.

	* text.texi (Clickable Text): Use @key{RET} instead of @kbd{RET}.
	(Base 64): base64-encode-string is not a command while
	base64-decode-region is.

	* windows.texi (Switching Buffers): pop-to-buffer is a command.

2012-05-12  Glenn Morris  <rgm@gnu.org>

	* Makefile.in (MKDIR_P): New, set by configure.
	(mkinfodir): Use $MKDIR_P.

2012-05-10  Glenn Morris  <rgm@gnu.org>

	* loading.texi (Loading Non-ASCII): Replace the obsolete "unibyte: t"
	with "coding: raw-text".
	Concept of multibyte sessions no longer exists.

	* files.texi (File Locks): Mention create-lockfiles option.

2012-05-09  Glenn Morris  <rgm@gnu.org>

	* vol1.texi, vol2.texi: Remove files.
	* elisp.texi: Add VOL1,2 conditionals equivalent to vol1,2.texi
	* two-volume.make: Use elisp.texi as input rather than vol1,2.texi.

	* Makefile.in (clean, mostlyclean): Add some more vol1/2 items.

	* two-volume.make (emacsdir): New.
	(tex): Add directory with emacsver.texi to TEXINPUTS.

	* minibuf.texi (Minibuffer History, Basic Completion):
	Tweak page breaks.

	* internals.texi (Garbage Collection, Memory Usage)
	(Writing Emacs Primitives): Tweak page breaks.

	* streams.texi (Output Variables): Improve page break.

	* edebug.texi (Edebug Display Update): Improve page break.

	* compile.texi (Disassembly): Condense the examples.

	* eval.texi, functions.texi, loading.texi, macros.texi:
	Where possible, use example rather than smallexample.

	* symbols.texi: Where possible, use example rather than smallexample.
	(Symbol Components): Fix typo.
	(Other Plists): Tweak page break.

	* sequences.texi (Arrays): Tweak page breaks.

	* customize.texi: Where possible, use example rather than smallexample.
	(Common Keywords, Variable Definitions, Applying Customizations)
	(Custom Themes): Tweak page breaks.

	* control.texi: Where possible, use example rather than smallexample.
	(Sequencing, Conditionals, Signaling Errors, Handling Errors):
	Tweak page breaks.

2012-05-08  Glenn Morris  <rgm@gnu.org>

	* two.el: Remove; unused since creation of two-volume.make.

	* vol1.texi, vol2.texi: No need to keep menus in these files.

2012-05-05  Glenn Morris  <rgm@gnu.org>

	* objects.texi (Process Type, Overlay Type): Tweak page-breaks.

	* intro.texi (Caveats): Copyedit.
	(Lisp History): Convert inforef to xref.
	(Lisp History, Printing Notation, Version Info): Improve page-breaks.

	* text.texi (Auto Filling): Don't mention Emacs 19.

	* commands.texi (Event Input Misc): Don't mention unread-command-char.
	* numbers.texi (Predicates on Numbers): Don't mention Emacs 18.

	* elisp.texi (DATE): Forgot to change the month in 2012-04-21 change.

	* lists.texi (List-related Predicates, List Variables):
	Tweak page-breaks.
	(Sets And Lists): Convert inforef to xref.

2012-05-04  Glenn Morris  <rgm@gnu.org>

	* Makefile.in (INFO_EXT, INFO_OPTS): New, set by configure.
	(info, infoclean): Use $INFO_EXT.
	($(infodir)/elisp$(INFO_EXT)): Use $INFO_EXT and $INFO_OPT.
	* makefile.w32-in (INFO_EXT, INFO_OPTS): New.
	(info, maintainer-clean): Use $INFO_EXT.
	($(infodir)/elisp$(INFO_EXT)): Use $INFO_EXT and $INFO_OPT.

2012-05-04  Chong Yidong  <cyd@gnu.org>

	* os.texi (Timers): Use defopt for timer-max-repeats.

2012-05-03  Paul Eggert  <eggert@cs.ucla.edu>

	* os.texi (Time of Day): Do not limit current-time-string
	to years 1000..9999.

2012-05-02  Chong Yidong  <cyd@gnu.org>

	* display.texi (Font Lookup):
	* frames.texi (Pointer Shape):
	* processes.texi (Subprocess Creation): Use defopt for options.

2012-05-02  Glenn Morris  <rgm@gnu.org>

	* elisp.texi (@copying):
	* intro.texi (Introduction): Only print VERSION in the TeX version.

2012-05-02  Chong Yidong  <cyd@gnu.org>

	* text.texi (Change Hooks): Minor fix for after-change-functions.

2012-05-02  Glenn Morris  <rgm@gnu.org>

	* package.texi (Packaging Basics):
	* loading.texi (Autoload):
	* files.texi (Magic File Names):
	Reword to remove/reduce some overly long/short lines.

2012-04-27  Glenn Morris  <rgm@gnu.org>

	* elisp.texi, vol1.texi, vol2.texi: Some fixes for detailed menu.
	* modes.texi (Major Modes, Auto-Indentation):
	* buffers.texi (Buffers): Some fixes for menu descriptions.

2012-04-27  Stefan Monnier  <monnier@iro.umontreal.ca>
	* functions.texi (Simple Lambda, Argument List):
	* eval.texi (Function Indirection): Avoid deprecated form.

2012-04-27  Glenn Morris  <rgm@gnu.org>

	* book-spine.texi, elisp.texi, vol1.texi, vol2.texi:
	Add "et al." to authors.

	* buffers.texi, commands.texi, compile.texi, control.texi:
	* customize.texi, display.texi, eval.texi, files.texi, frames.texi:
	* hash.texi, help.texi, intro.texi, keymaps.texi, lists.texi:
	* modes.texi, numbers.texi, objects.texi, streams.texi:
	* symbols.texi, syntax.texi, text.texi, tips.texi, variables.texi:
	Use Texinfo recommended convention for quotes+punctuation.

2012-04-27  Chong Yidong  <cyd@gnu.org>

	* keymaps.texi (Scanning Keymaps): Fix description of NO-REMAP arg
	to where-is-internal (Bug#10872).

2012-04-27  Glenn Morris  <rgm@gnu.org>

	* macros.texi (Indenting Macros): Fix typo.

	* windows.texi (Basic Windows, Windows and Frames, Window Sizes)
	(Resizing Windows, Deleting Windows, Selecting Windows)
	(Choosing Window Options, Horizontal Scrolling)
	(Cyclic Window Ordering, Window History, Dedicated Windows)
	(Quitting Windows, Window Configurations, Textual Scrolling)
	(Coordinates and Windows, Window Configurations)
	(Window Parameters, Window Hooks): Copyedits.
	(Splitting Windows, Deleting Windows):
	Fix ignore-window-parameters logic.
	(Selecting Windows, Choosing Window Options): Markup fixes.
	(Window Start and End): Remove pointless example.
	Remove cross-reference to deleted count-lines content.
	(Textual Scrolling): Mention recenter-redisplay, recenter-top-bottom,
	and recenter-positions.  Remove recenter example.

	* elisp.texi, vol1.texi, vol2.texi: Bump VERSION and DATE.

	* minibuf.texi (Intro to Minibuffers):
	Tweak discussion of resizing minibuffer window.

2012-04-26  Glenn Morris  <rgm@gnu.org>

	* elisp-covers.texi, front-cover-1.texi: Remove files.

	* tindex.pl: Remove file.

	* makefile.w32-in (srcs):
	* Makefile.in (srcs): Remove back.texi (which is unused).

2012-04-24  Michael Albinus  <michael.albinus@gmx.de>

	* os.texi (Notifications): Extend possible notification hints.
	Add notifications-get-capabilities.

2012-04-20  Chong Yidong  <cyd@gnu.org>

	* processes.texi (Asynchronous Processes): Mention nil argument to
	start-process.

2012-04-20  Glenn Morris  <rgm@gnu.org>

	* minibuf.texi (Basic Completion): No need to describe obarrays here.
	Don't mention obsolete `nospace' argument of all-completions.
	(Minibuffer Completion, Completion Commands, Reading File Names)
	(Completion Variables): Copyedits.
	(Completion Commands): Mention parent keymaps.
	Remove obsolete minibuffer-local-filename-must-match-map.
	(High-Level Completion): Remove read-variable's almost
	word-for-word duplication of read-command.
	* elisp.texi, vol1.texi, vol2.texi, minibuf.texi (Completion):
	Update "High-Level Completion" description.

	* minibuf.texi (Minibuffers):
	* elisp.texi, vol1.texi, vol2.texi: Fix minibuffer subsection order.

	* minibuf.texi: Standardize metasyntactic variables ("history", etc).
	Use Texinfo-recommended form of quote+punctuation.
	(Intro to Minibuffers): First minibuffer is #1, not #0.
	Mention minibuffer-inactive-mode.
	(Text from Minibuffer): Copyedits.
	(Minibuffer History, Programmed Completion): Fix @var usage.
	(Object from Minibuffer): Remove overly pedantic para.
	(Minibuffer History): Copyedits.  Add face-name-history.
	(Initial Input, Yes-or-No Queries, Multiple Queries)
	(Minibuffer Windows, Minibuffer Misc): Copyedits.
	(Yes-or-No Queries): Tweak example.
	(Minibuffer Commands): Add next-complete-history-element.
	(Minibuffer Misc): Mention minibuffer-message-timeout, and
	minibuffer-inactive-mode.

	* processes.texi (Serial Ports, Byte Packing, Bindat Spec)
	(Bindat Functions): Copyedits.

2012-04-20  Christopher Schmidt  <christopher@ch.ristopher.com>

	* files.texi (Saving Buffers): Document `visit and `visit-save'
	values of require-final-newline.

2012-04-20  Glenn Morris  <rgm@gnu.org>

	* processes.texi (Output from Processes, Filter Functions):
	Mention waiting-for-user-input-p.
	(Sentinels, Query Before Exit, System Processes, Transaction Queues)
	(Network Servers, Datagrams, Network Processes, Network Options)
	(Network Feature Testing, Serial Ports): Copyedits.
	(Network): Add encrypted network overview paragraph.
	Cross-reference the Emacs-GnuTLS manual.  Use @acronym.

2012-04-20  Chong Yidong  <cyd@gnu.org>

	* help.texi (Keys in Documentation): Mention :advertised-binding.

	* keymaps.texi (Menu Bar): Move most of the :advertised-binding
	description to help.texi.

2012-04-20  Glenn Morris  <rgm@gnu.org>

	* processes.texi (Process Information, Input to Processes)
	(Signals to Processes, Output from Processes, Process Buffers)
	(Filter Functions, Decoding Output): Copyedits.
	(Accepting Output): Discourage use of `millisec' argument.

2012-04-15  Glenn Morris  <rgm@gnu.org>

	* processes.texi (Processes, Subprocess Creation, Shell Arguments)
	(Synchronous Processes, Asynchronous Processes, Deleting Processes):
	Copyedits.
	(Subprocess Creation): Discourage modifying exec-path directly.
	(Synchronous Processes, Asynchronous Processes):
	Update some example output.
	(Process Information): Fix typo.
	(Bindat Spec): Use Texinfo-recommended form of quote+punctuation.

2012-04-15  Glenn Morris  <rgm@gnu.org>

	* anti.texi (Antinews): Copyedits.  Don't @dfn anything here.
	open-network-stream does exist in Emacs 23, but is simpler.

2012-04-15  Chong Yidong  <cyd@gnu.org>

	* customize.texi (Custom Themes): Also document load-theme etc.

2012-04-14  Chong Yidong  <cyd@gnu.org>

	* customize.texi (Applying Customizations, Custom Themes): New nodes.

	* display.texi (Defining Faces): Reference custom-set-faces.

	* modes.texi (Defining Minor Modes, Defining Minor Modes):
	* os.texi (Startup Summary): Copyedits.

2012-04-14  Glenn Morris  <rgm@gnu.org>

	* loading.texi (Loading Non-ASCII): "unibyte:" can also be at the end.

	* strings.texi (Case Tables):
	* objects.texi (General Escape Syntax):
	* keymaps.texi (Key Sequences): Use @acronym with "ASCII".

	* buffers.texi, compile.texi, customize.texi, debugging.texi:
	* display.texi, edebug.texi, eval.texi, help.texi, intro.texi:
	* keymaps.texi, minibuf.texi, modes.texi, os.texi, processes.texi:
	* text.texi: Use @file for buffers, per the Texinfo manual.

	* compile.texi (Compiler Errors): Add missing space in buffer name.

2012-04-14  Chong Yidong  <cyd@gnu.org>

	* processes.texi (Query Before Exit): Remove obsolete function
	process-kill-without-query (Bug#11190).

2012-04-14  Glenn Morris  <rgm@gnu.org>

	* files.texi, frames.texi, loading.texi, os.texi, processes.texi:
	Use @env for environment variables.

	* Makefile.in: Replace non-portable use of $< in ordinary rules.

2012-04-12  Jari Aalto  <jari.aalto@cante.net>

	* processes.texi (Synchronous Processes):
	Mention `default-directory' (bug#7515).

2012-04-09  Chong Yidong  <cyd@gnu.org>

	* customize.texi (Variable Definitions): Remove user-variable-p.

	* commands.texi (Interactive Codes):
	* help.texi (Accessing Documentation):
	* minibuf.texi (High-Level Completion): Callers changed.

2012-04-06  Chong Yidong  <cyd@gnu.org>

	* minibuf.texi (Programmed Completion): Document metadata method.
	(Completion Variables): Document completion-category-overrides.

2012-04-05  Chong Yidong  <cyd@gnu.org>

	* anti.texi (Antinews): Rewrite for Emacs 23.

2012-04-04  Chong Yidong  <cyd@gnu.org>

	* minibuf.texi (Programmed Completion): Remove obsolete variable
	completion-annotate-function.
	(Completion Variables): Rename from Completion Styles.
	Document completion-extra-properties.  Document completion-styles-alist
	change.
	(Reading File Names): minibuffer-local-filename-must-match-map is
	not used anymore.
	(Minibuffer Completion): Document completing-read-function.
	(Completion in Buffers): completion-at-point-functions can return
	properties recognized in completion-extra-properties.

	* display.texi (Delayed Warnings): New node.

	* os.texi (Notifications): Copyedits.

2012-04-04  Glenn Morris  <rgm@gnu.org>

	* os.texi (Notifications): Copyedits.

2012-04-03  Michael Albinus  <michael.albinus@gmx.de>

	* os.texi (Terminal-Specific): Fix typo.
	(Notifications): New section.

	* elisp.texi (Top):
	* vol1.texi (Top):
	* vol2.texi (Top): Add "Notifications" and "Dynamic Libraries"
	menu entries.

2012-04-01  Chong Yidong  <cyd@gnu.org>

	* files.texi (Kinds of Files): file-subdir-of-p renamed to
	file-in-directory-p.

2012-03-31  Glenn Morris  <rgm@gnu.org>

	* edebug.texi (Instrumenting Macro Calls):
	Mention defining macros at instrumentation time.
	(Edebug Options): Mention edebug-unwrap-results.

2012-03-31  Eli Zaretskii  <eliz@gnu.org>

	* text.texi (Special Properties): Clarify the description of the
	effect of integer values of the 'cursor' property on cursor
	position.  See the discussions in bug#11068 for more details and
	context.

2012-03-31  Glenn Morris  <rgm@gnu.org>

	* edebug.texi (Edebug Eval, Specification List, Edebug Options):
	Copyedits.

2012-03-30  Chong Yidong  <cyd@gnu.org>

	* display.texi (Image Formats): Add imagemagick type.
	(Image Descriptors): Mention how they are used.
	(ImageMagick Images): Clarify role of imagemagick-register-types.
	(Character Display): Don't mention glyph tables.
	(Display Tables): Use make-glyph-code in example.
	(Glyphs): Avoid "simple glyph code" terminology.  Note that glyph
	tables are semi-obsolete.  De-document create-glyph.
	(Glyphless Chars): Note that display tables override this.
	(Bidirectional Display): Copyedits.  Introduce "bidirectional
	reordering" terminology, and use it.

2012-03-30  Glenn Morris  <rgm@gnu.org>

	* edebug.texi (Jumping): Give name of `i' binding.

2012-03-28  Glenn Morris  <rgm@gnu.org>

	* searching.texi (Regular Expressions, Regexp Special)
	(Regexp Backslash, Regexp Example, Regexp Functions, Regexp Search)
	(Simple Match Data, Saving Match Data, Standard Regexps): Copyedits.
	(Regexp Special): Mention collation.
	Clarify char classes with an example.
	(Regexp Functions): Mention regexp-opt is not guaranteed.
	Mention regexp-opt-charset.
	(Regexp Search): Recommend against looking-back.
	(Search and Replace): Use Texinfo recommended quote convention.
	Add more query-replace-map items.  List multi-query-replace-map items.

2012-03-27  Martin Rudalics  <rudalics@gmx.at>

	* windows.texi (Window History): Describe new option
	switch-to-visible-buffer.

2012-03-27  Glenn Morris  <rgm@gnu.org>

	* searching.texi (String Search): Add xref to Emacs manual.
	Copyedits.  Mention the function word-search-regexp.
	(Searching and Case): Add xref to Emacs manual.  Copyedits.

	* processes.texi (Network Servers): Standardize apostrophe usage.

	* os.texi (System Environment): Copyedits.  Remove some examples
	that do not seem useful.  Mention setenv third arg.
	tty-erase-char does not seem to be nil under a window-system.
	(User Identification): Copyedits.
	Remove some examples that do not seem useful.

2012-03-26  Glenn Morris  <rgm@gnu.org>

	* os.texi (Startup Summary): Copyedits.  Fix startup screen logic.
	(Init File): Copyedits.
	(Command-Line Arguments): Copyedits.  Do not mention argv alias.
	(Killing Emacs): Copyedits.
	(Suspending Emacs): Copyedits.  Mention not very relevant with GUIs.
	Shorten the example, use more standard shell prompts.

2012-03-25  Chong Yidong  <cyd@gnu.org>

	* display.texi (Fringes): Note that fringes are shown on graphical
	displays only.
	(Fringe Size/Pos, Fringe Bitmaps, Making Buttons): Clarifications.
	(Replacing Specs): Clarify example.
	(Manipulating Buttons): Note that button-at can return a marker.
	(Buttons): Minor rewrite.
	(Character Display): New node.  Consolidate all character display
	related nodes into its subsections.
	(Usual Display): Character 127 is also affected by ctl-arrow.
	(Display Tables): Improve example.

2012-03-22  Glenn Morris  <rgm@gnu.org>

	* strings.texi (Text Comparison): Mention string-prefix-p.

2012-03-21  Chong Yidong  <cyd@gnu.org>

	* display.texi (The Echo Area): Add xref to Output Streams.
	(Displaying Messages): Improve doc of message.
	(Echo Area Customization, Invisible Text): Copyedits.
	(Invisible Text): Mention that spec comparison is done with eq.
	(Width): Improve doc of char-width.
	(Faces): Recommend using symbol instead of string for face name.
	Minor clarifications.
	(Defining Faces): Copyedits.  Update face example.
	(Attribute Functions): Mark set-face-foreground etc as commands.
	(Face Remapping): Mention text-scale-adjust.
	Clarify face-remapping-alist and related docs.
	(Face Functions): Don't document make-face or copy-face.

2012-03-20  Chong Yidong  <cyd@gnu.org>

	* display.texi (Forcing Redisplay): Various rewrites to reflect
	new value of redisplay-dont-pause.
	(Truncation): Copyedits.

2012-03-20  Glenn Morris  <rgm@gnu.org>

	* os.texi (Startup Summary): Don't mention initial-buffer-choice = t.
	Add summary table of some relevant command-line options.

2012-03-18  Chong Yidong  <cyd@gnu.org>

	* internals.texi (Building Emacs, Garbage Collection): Copyedits.
	(Writing Emacs Primitives): Re-organize discussion of functions
	with variable Lisp arguments are handled.  Delete an obsolete
	remark, previously tagged as FIXME.

	* os.texi (Idle Timers): Minor clarification.
	(Idle Timers): Link to Time of Day for description of time list.

2012-03-18  Glenn Morris  <rgm@gnu.org>

	* os.texi (System Interface): Flow control was removed.
	(Startup Summary): General update.
	(Init File): Don't mention compiling it.

2012-03-17  Chong Yidong  <cyd@gnu.org>

	* os.texi (Startup Summary): Mention package loading.
	(Init File): Don't refer to .emacs in section title.  Copyedits.
	(Terminal-Specific): Give a realistic example.
	(Command-Line Arguments): Reference Entering Emacs instead of
	repeating the spiel about not restarting Emacs.
	(Time of Day): Discuss time representation at beginning of node.
	(Sound Output): Copyedits.

	* package.texi (Packaging Basics): Document package-initialize.

2012-03-17  Eli Zaretskii  <eliz@gnu.org>

	* frames.texi (Initial Parameters): Add an index entry for
	minibuffer-only frame.

2012-03-16  Glenn Morris  <rgm@gnu.org>

	* modes.texi (Major Mode Conventions): Mention the strange
	relationship between View mode and special modes.  (Bug#10650)

2012-03-11  Chong Yidong  <cyd@gnu.org>

	* windows.texi (Window Configurations): save-window-excursion is
	now a macro.

	* display.texi (Temporary Displays): with-output-to-temp-buffer is
	now a macro.

	* text.texi (Fields): Minor copyedit.

2012-03-10  Eli Zaretskii  <eliz@gnu.org>

	* strings.texi (String Basics):
	* sequences.texi (Sequence Functions): Mention that `length' is
	not appropriate for computing the string width on display; add a
	cross-reference to the description of `string-width'.  (Bug#10978)

	* eval.texi (Autoloading): Minor change of wording.

2012-03-10  Chong Yidong  <cyd@gnu.org>

	* loading.texi (Autoload): Explicitly state which forms are
	processed specially (Bug#7783).

	* keymaps.texi (Mouse Menus): Describe non-toolkit behavior as the
	non-default situation.  Describe one-submenu exception (Bug#7695).

	* nonascii.texi (Character Properties): Copyedits.

2012-03-08  Chong Yidong  <cyd@gnu.org>

	* text.texi (Mode-Specific Indent): Document new behavior of
	indent-for-tab-command.  Document tab-always-indent.
	(Special Properties): Copyedits.
	(Checksum/Hash): Improve secure-hash doc.  Do not recommend MD5.
	(Parsing HTML/XML): Rename from Parsing HTML.  Update doc of
	libxml-parse-html-region.

2012-03-07  Glenn Morris  <rgm@gnu.org>

	* markers.texi (The Region): Briefly mention use-empty-active-region
	and region-active-p.
	(Overview of Markers): Reword garbage collection, add cross-ref.
	(The Mark): Tiny clarification re command loop and activate-mark-hook.

2012-03-07  Chong Yidong  <cyd@gnu.org>

	* text.texi (Buffer Contents): Don't duplicate explanation of
	region arguments from Text node.  Put doc of obsolete var
	buffer-substring-filters back, since it is referred to.
	(Low-Level Kill Ring): Yank now uses clipboard instead of primary
	selection by default.

	* markers.texi (The Mark): Fix typo.
	(The Region): Copyedits.

2012-03-07  Glenn Morris  <rgm@gnu.org>

	* markers.texi (Overview of Markers): Copyedits.
	(Creating Markers): Update approximate example buffer size.
	(The Mark): Don't mention uninteresting return values.

2012-03-05  Chong Yidong  <cyd@gnu.org>

	* positions.texi (Text Lines): Document count-words.

2012-03-04  Chong Yidong  <cyd@gnu.org>

	* frames.texi (Frames): Remove little-used "terminal frame" and
	"window frame" terminology.
	(Frame Parameters, Font and Color Parameters, Initial Parameters)
	(Size and Position, Visibility of Frames): Callers changed.
	(Frames): Clarify which terminals in framep are graphical.
	(Initial Parameters): --geometry is not the only option which adds
	to initial-frame-alist.
	(Position Parameters): Note that icon-left and icon-top are for
	old window managers only.
	(Size Parameters): Sizes are in characters even on graphical
	displays.
	(Management Parameters): Note that window-id and outer-window-id
	can't really be changed, and that auto-raise isn't always obeyed.
	(Cursor Parameters): Document cursor-type explicitly.
	(Size and Position): The aliases set-screen-height and
	set-screen-width have been deleted.
	(Visibility of Frames): Mention "minimization".

	* os.texi (Startup Summary): Minor clarifications.
	(Startup Summary, Suspending Emacs): Standardize on "text
	terminal" terminology.

	* windows.texi (Basic Windows, Coordinates and Windows)
	(Coordinates and Windows):
	* display.texi (Refresh Screen, Line Height, Face Attributes)
	(Overlay Arrow, Beeping, Glyphless Chars): Likewise.

2012-03-04  Glenn Morris  <rgm@gnu.org>

	* abbrevs.texi: Small copyedits throughout.
	(Abbrev Mode): Remove this section, folding it into the top-level.
	(Abbrev Tables): Don't mention irrelevant return values.
	(Abbrev Expansion): Add cross-ref for wrapper hooks.
	(Standard Abbrev Tables): Emacs Lisp mode now has its own table.
	(Abbrev Table Properties): Update nil :regexp description.

2012-03-03  Glenn Morris  <rgm@gnu.org>

	* internals.texi: Change @appendix section commands to @section.
	(Building Emacs): Say less about CANNOT_DUMP platforms.
	Replace deleted eval-at-startup with custom-initialize-delay.
	(Pure Storage): Small changes.
	(Memory Usage): Copyedit.
	(Writing Emacs Primitives): Update Fcoordinates_in_window_p and For
	example definitions.  Give examples of things with non-nil
	interactive args.  Mention eval_sub.  Remove old info about
	strings and GCPRO.  Mention cus-start.el.
	(Buffer Internals, Window Internals, Process Internals):
	Misc small updates and fixes for fields.

	* tips.texi: Copyedits.
	(Coding Conventions): Mention autoloads.
	Combine partially duplicated macro items.  Fix xref.
	Refer to Library Headers for copyright notice.
	(Programming Tips): edit-options is long-obsolete.
	(Compilation Tips): Mention loading bytecomp for byte-compile props.
	(Warning Tips): Mention declare-function.
	(Documentation Tips): Remove old info.
	(Comment Tips): Mention comment-dwim, not indent-for-comment.
	(Library Headers): General update.

2012-03-02  Glenn Morris  <rgm@gnu.org>

	* backups.texi (Reverting): Un-duplicate revert-buffer-in-progress-p,
	and relocate entry.  Mention buffer-stale-function.

	* elisp.texi, vol1.texi, vol2.texi: Standardize some menu entries.

	* hooks.texi (Standard Hooks): General update.
	Put related hooks together.  Add and remove items.
	* commands.texi (Keyboard Macros): Remove cross-ref to Standard Hooks.
	* modes.texi (Hooks): Tweak cross-ref description.

2012-03-01  Michael Albinus  <michael.albinus@gmx.de>

	* files.texi (Kinds of Files): The return value of file-equal-p is
	unspecified, if FILE1 or FILE2 does not exist.

2012-03-01  Glenn Morris  <rgm@gnu.org>

	* hooks.texi (Standard Hooks): Remove mode-specific hooks.

	* maps.texi (Standard Keymaps): General update.
	Remove mode-specific maps, talk about the more general keymaps.
	* help.texi (Help Functions): Add vindex for Helper-help-map.
	* keymaps.texi (Active Keymaps): Minor rephrasing.

2012-02-29  Glenn Morris  <rgm@gnu.org>

	* elisp.texi, vol1.texi, vol2.texi: Use "" quotes in menus.

2012-02-28  Thierry Volpiatto  <thierry.volpiatto@gmail.com>

	* files.texi (Kinds of Files): Rename files-equal-p to file-equal-p.
	Update changed behavior of file-subdir-of-p.

2012-02-28  Glenn Morris  <rgm@gnu.org>

	* advice.texi, anti.texi, display.texi, elisp.texi:
	* processes.texi, variables.texi, vol1.texi, vol2.texi:
	Standardize possessive apostrophe usage.

	* locals.texi: Remove file.
	* elisp.texi, vol1.texi, vol2.texi: Don't include locals.texi.
	Remove menu entry.
	* errors.texi, maps.texi: Adjust node pointers.
	* internals.texi (Buffer Internals): Remove cross-refs to locals.texi.
	* makefile.w32-in (srcs):
	* Makefile.in (srcs): Remove locals.texi.

	* frames.texi (Mouse Position): Fix cross-ref.

2012-02-27  Chong Yidong  <cyd@gnu.org>

	* buffers.texi (Creating Buffers): Clarify that
	generate-new-buffer uses generate-new-buffer-names.
	(Killing Buffers): Remove bogus example duplicating buffer-live-p.

	* files.texi (Directory Names): Index entry for file name abbreviations.
	(Relative File Names, File Name Expansion): Refer to it.
	(Locating Files): Move locate-user-emacs-file documentation to
	Standard File Names.
	(Standard File Names): Add locate-user-emacs-file; update examples.

2012-02-26  Michael Albinus  <michael.albinus@gmx.de>

	* files.texi (Magic File Names): Add files-equal-p and file-subdir-of-p.

2012-02-26  Chong Yidong  <cyd@gnu.org>

	* files.texi (Kinds of Files): Improve documentation of
	files-equal-p and file-subdir-of-p.

2012-02-26  Glenn Morris  <rgm@gnu.org>

	* intro.texi (Acknowledgements): Small changes.

2012-02-25  Glenn Morris  <rgm@gnu.org>

	* errors.texi: Don't try to list _all_ the error symbols.
	Add circular-list, cl-assertion-failed, compression-error.
	* elisp.texi, vol1.texi, vol2.texi:
	* control.texi (Error Symbols): Tweak "Standard Errors" description.

2012-02-25  Thierry Volpiatto  <thierry.volpiatto@gmail.com>

	* files.texi (files-equal-p, file-subdir-of-p): New,
	add initial documentation.

2012-02-25  Chong Yidong  <cyd@gnu.org>

	* files.texi (File Attributes): Document file-selinux-context.
	(Changing Files): Link to it.
	(Changing Files): Document set-file-selinux-context.

	* backups.texi (Making Backups): Return value of backup-buffer is
	changed.  Mention default value of backup-directory-alist.
	(Rename or Copy): Note that backup-by-copying-when-mismatch is t.
	(Auto-Saving): New minor mode behavior for auto-save-mode.
	(Reverting): Add defvar for revert-buffer-in-progress-p.

	* searching.texi (Regexp Backslash): Add index entry (Bug#10869).

2012-02-24  Glenn Morris  <rgm@gnu.org>

	* errors.texi (Standard Errors): Mention dbus-error.
	For arith-error sub-classes, just use one cross-ref.

2012-02-23  Alan Mackenzie  <acm@muc.de>

	* modes.texi (Defining Minor Modes): Document the new keyword
	:after-hook.

2012-02-21  Chong Yidong  <cyd@gnu.org>

	* files.texi (Files): Mention magic file names as arguments.
	(Reading from Files): Copyedits.
	(File Attributes): Mention how to change file modes.
	(Changing Files): Use standard "file permissions" terminology.
	Add xref to File Attributes node.
	(Locating Files): Document locate-user-emacs-file.
	(Unique File Names): Recommend against using make-temp-name.

2012-02-19  Chong Yidong  <cyd@gnu.org>

	* help.texi (Documentation, Documentation Basics, Help Functions):
	Minor clarifications.
	(Accessing Documentation): Clarify what documentation-property is
	for.  Add xref to Keys in Documentation.

	* tips.texi (Documentation Tips): Don't recommend using * in
	docstrings.

	* macros.texi (Defining Macros):
	* modes.texi (Derived Modes): Say "documentation string" instead
	of docstring.

2012-02-18  Chong Yidong  <cyd@gnu.org>

	* modes.texi (Tabulated List Mode): New node.
	(Basic Major Modes): Add xref to it.

	* processes.texi (Process Information): Mention Process Menu mode.

2012-02-17  Chong Yidong  <cyd@gnu.org>

	* syntax.texi (Motion via Parsing): Doc fix for scan-lists.

2012-02-17  Glenn Morris  <rgm@gnu.org>

	* hooks.texi (Standard Hooks): Fix cross-ref to Emacs manual.

2012-02-16  Chong Yidong  <cyd@gnu.org>

	* syntax.texi (Syntax Tables, Syntax Descriptors)
	(Syntax Table Functions): Copyedits.
	(Syntax Basics): Don't repeat the material in the preceding node.
	(Syntax Class Table): Use a table.
	(Syntax Properties): Document syntax-propertize-function and
	syntax-propertize-extend-region-functions.
	(Motion via Parsing): Clarify scan-lists.  Fix indentation.
	(Parser State): Update for the new "c" comment style.
	Fix description of item 7 (comment style).

	* modes.texi (Minor Modes): Update how mode commands should treat
	arguments now.
	(Mode Line Basics): Clarify force-mode-line-update.
	(Mode Line Top): Note that the example is not realistic.
	(Mode Line Variables, Mode Line Data, %-Constructs, Header Lines)
	(Emulating Mode Line): Use "mode line" instead of "mode-line", and
	"mode line construct" instead of "mode line specification".
	(Syntactic Font Lock): Remove mention of obsolete variable
	font-lock-syntactic-keywords.
	(Setting Syntax Properties): Node deleted.
	(Font Lock Mode): Note that Font Lock mode is a minor mode.
	(Font Lock Basics): Note that syntactic fontification falls back
	on `syntax-table'.
	(Search-based Fontification): Emphasize that font-lock-keywords
	should not be set directly.
	(Faces for Font Lock): Avoid some confusing terminology.
	(Syntactic Font Lock): Minor clarifications.  Add xref to
	Syntactic Font Lock node.

2012-02-15  Chong Yidong  <cyd@gnu.org>

	* minibuf.texi (Basic Completion): Define "completion table".
	Move completion-in-region to Completion in Buffers node.
	(Completion Commands): Use "completion table" terminology.
	(Completion in Buffers): New node.

	* modes.texi (Hooks): add-hook can be used for abnormal hooks too.
	(Setting Hooks): Update minor mode usage example.
	(Major Mode Conventions): Note that completion-at-point-functions
	should be altered locally.  Add xref to Completion in Buffers.
	Remove duplicate tip about auto-mode-alist.
	(Minor Modes): Rewrite introduction.
	(Minor Mode Conventions): Copyedits.  Don't recommend
	variable-only minor modes since few minor modes are like that.

2012-02-15  Glenn Morris  <rgm@gnu.org>

	* processes.texi (Network): Document open-network-stream :parameters.

2012-02-14  Chong Yidong  <cyd@gnu.org>

	* keymaps.texi (Format of Keymaps): The CACHE component of keymaps
	was removed on 2009-09-10.  Update lisp-mode-map example.
	(Inheritance and Keymaps): Minor clarification.
	(Searching Keymaps): Remove out-of-place enumeration.
	(Key Lookup): Remove unnecessary example (one was already given in
	Format of Keymaps).
	(Changing Key Bindings): Update suppress-keymap example.
	(Menu Bar, Tool Bar): Copyedits.
	(Tool Bar): Update tool-bar-map example.

2012-02-12  Chong Yidong  <cyd@gnu.org>

	* debugging.texi (Debugger Commands): Continuing is now allowed
	for errors.

2012-02-11  Chong Yidong  <cyd@gnu.org>

	* display.texi (Fringe Indicators): Add xref to Fringe Bitmaps.
	Move the list of standard bitmaps there.
	(Fringe Cursors): Rewrite for clarity.
	(Fringe Bitmaps): Consolidate the list of standard bitmaps here.

	* commands.texi (Command Overview): Mention read-key.
	(Using Interactive, Interactive Call): Minor clarifications.
	(Function Keys, Click Events): Avoid "input stream" terminology.
	(Click Events): Add xref to Window Sizes and Accessing Mouse.
	Clarify column and row components.
	(Accessing Mouse): Add xref to Click Events.  Minor fixes.
	(Special Events): Copyedits.

	* streams.texi (Input Streams): De-document get-file-char.
	(Output Variables): Don't refer to old backquote syntax.

	* debugging.texi (Debugging): Copyedits.  Describe testcover, ERT.
	(Error Debugging): Note that debug-ignored-errors overrides list
	values of debug-on-error too.  Add xref to Signaling Errors.
	Note that debug-on-signal is not customizable.
	Mention condition-case-unless-debug.
	(Compilation Errors): Node deleted.

	* compile.texi (Compiler Errors): Move a paragraph here from
	deleted node Compilation Errors.

2012-02-10  Leo Liu  <sdl.web@gmail.com>

	* control.texi (Handling Errors): Change condition-case-no-debug
	to condition-case-unless-debug.

2012-02-10  Chong Yidong  <cyd@gnu.org>

	* advice.texi (Defining Advice): Clarify ad-unadvise.
	(Activation of Advice): Specifying the ACTIVATE flag in defadvice
	is not abnormal.
	(Advising Primitives): Node deleted; ad-define-subr-args has been
	removed.

	* compile.texi (Speed of Byte-Code): Use float-time in example.
	(Compilation Functions): Note that the log uses Compilation mode.
	Don't discuss the contents of byte-code function object here.
	(Compilation Functions): De-document internal function byte-code.
	(Docs and Compilation): Minor clarifications.

	* objects.texi (Byte-Code Type): Add xref to Byte-Code Function
	Objects.

2012-02-10  Glenn Morris  <rgm@gnu.org>

	* text.texi (Checksum/Hash): Rename node from MD5 Checksum.
	Mention secure-hash.
	* elisp.texi, vol1.texi, vol2.texi: Update menu entry.

2012-02-10  Chong Yidong  <cyd@gnu.org>

	* loading.texi (Loading): Don't emphasize "library" terminology.
	(Library Search): load-path is not a user option.  Mention role of
	-L option and packages.  Improve examples.
	(Loading Non-ASCII): Don't mention unibyte Emacs, which is
	obsolete.
	(Autoload): Minor clarifications.

2012-02-10  Glenn Morris  <rgm@gnu.org>

	* files.texi (Magic File Names): Tweak remote-file-name-inhibit-cache.

	* modes.texi (Basic Major Modes): Mention tabulated-list-mode.

2012-02-08  Glenn Morris  <rgm@gnu.org>

	* loading.texi (Named Features): Update the require example.

2012-02-07  Glenn Morris  <rgm@gnu.org>

	* modes.texi (Defining Minor Modes):
	Expand on args of defined minor modes.

2012-02-07  Chong Yidong  <cyd@gnu.org>

	* variables.texi (Creating Buffer-Local): Minor clarification
	to buffer-local-variables doc (Bug#10715).

2012-02-07  Glenn Morris  <rgm@gnu.org>

	* display.texi (ImageMagick Images): General update.
	Move most details of imagemagick-render-type to the variable's doc.

2012-02-06  Glenn Morris  <rgm@gnu.org>

	* keymaps.texi (Tool Bar): Mention separators.
	(Inheritance and Keymaps):
	Mention make-composed-keymap and multiple inheritance.

	* modes.texi (Running Hooks): Mention run-hook-wrapped.

	* control.texi (Handling Errors):
	Mention condition-case-no-debug and with-demoted-errors.

2012-02-05  Chong Yidong  <cyd@gnu.org>

	* customize.texi (Common Keywords): Minor clarifications.
	Document custom-unlispify-remove-prefixes.
	(Variable Definitions): Backquotes in defcustom seem to work fine
	now.  Various other copyedits.
	(Simple Types): Copyedits.  Document color selector.
	(Composite Types): Copyedits.
	(Splicing into Lists): Clarifications.

	* eval.texi (Backquote): Move from macros.texi.

	* macros.texi (Expansion): Minor clarification.
	(Backquote): Move node to eval.texi.
	(Defining Macros): Move an example from Backquote node.
	(Argument Evaluation): No need to mention Pascal.
	(Indenting Macros): Add xref to Defining Macros.

2012-02-05  Glenn Morris  <rgm@gnu.org>

	* debugging.texi (Error Debugging): Mention debug-on-event default.

2012-02-04  Glenn Morris  <rgm@gnu.org>

	* backups.texi (Reverting): Mention revert-buffer-in-progress-p.

	* debugging.texi (Error Debugging): Mention debug-on-event.
	* commands.texi (Misc Events): Mention sigusr1,2 and debugging.

	* modes.texi (Running Hooks): Try to clarify with-wrapper-hook.

	* text.texi (Buffer Contents):
	Update filter-buffer-substring description.

2012-02-04  Chong Yidong  <cyd@gnu.org>

	* functions.texi (What Is a Function): Add closures.
	Mention "return value" terminology.  Add xref for command-execute.
	Remove unused "keystroke command" terminology.
	(Lambda Expressions): Give a different example than in the
	following subsection.  Add xref to Anonymous Functions.
	(Function Documentation): Remove gratuitous markup.
	(Function Names): Move introductory text to `What Is a Function'.
	(Defining Functions): Fix defun argument spec.
	(Anonymous Functions): Document lambda macro explicitly.
	Mention effects on lexical binding.
	(Function Cells): Downplay direct usage of fset.
	(Closures): New node.
	(Inline Functions): Remove "open-code" terminology.
	(Declaring Functions): Minor tweak; .m is not C code.

	* variables.texi (Variables): Don't refer to "global value".
	(Local Variables, Void Variables): Copyedits.
	(Lexical Binding): Minor clarification of example.
	(File Local Variables): Mention :safe and :risky defcustom args.
	(Lexical Binding): Add xref to Closures node.

2012-02-04  Glenn Morris  <rgm@gnu.org>

	* minibuf.texi (High-Level Completion): Updates for read-color.

2012-02-03  Glenn Morris  <rgm@gnu.org>

	* display.texi (GIF Images): Mention animation.
	Remove commented-out old example of animation.
	(Animated Images): New subsection.
	* elisp.texi (Top):
	* vol1.texi (Top):
	* vol2.texi (Top): Add Animated Images menu entry.

	* display.texi (Image Formats): Remove oddly specific information
	on versions of image libraries.
	(GIF Images, TIFF Images): Minor rephrasing.

2012-02-02  Glenn Morris  <rgm@gnu.org>

	* processes.texi (Synchronous Processes):
	Mention call-process's :file gets overwritten.

	* commands.texi (Reading One Event):
	* help.texi (Help Functions): Document read-char-choice.

	* hooks.texi (Standard Hooks):
	* modes.texi (Keymaps and Minor Modes):
	* text.texi (Commands for Insertion): Document post-self-insert-hook.

	* hooks.texi (Standard Hooks): Add prog-mode-hook.

	* hooks.texi (Standard Hooks):
	* modes.texi (Major Mode Conventions, Mode Hooks):
	Document change-major-mode-after-body-hook.

2012-02-01  Glenn Morris  <rgm@gnu.org>

	* modes.texi (Defining Minor Modes):
	Mention disabling global minor modes on a per-major-mode basis.

2012-01-31  Chong Yidong  <cyd@gnu.org>

	* syntax.texi (Parsing Expressions): Clarify intro (Bug#10657).
	(Parser State): Remove unnecessary statement (Bug#10661).

	* eval.texi (Intro Eval): Add footnote about "sexp" terminology.

2012-01-31  Glenn Morris  <rgm@gnu.org>

	* modes.texi (Defining Minor Modes):
	Document define-minor-mode's new :variable keyword.

2012-01-29  Chong Yidong  <cyd@gnu.org>

	* syntax.texi (Syntax Class Table): Tweak description of newline
	char syntax (Bug#9619).

	* numbers.texi (Predicates on Numbers): Fix wholenump/natnump
	description (Bug#10189).

2012-01-29  Glenn Morris  <rgm@gnu.org>

	* files.texi (Changing Files): Document SELinux support.

	* windows.texi (Window Sizes): Fix typo.

2012-01-28  Chong Yidong  <cyd@gnu.org>

	* display.texi (Fringe Indicators): Clarify fringe-indicator-alist
	doc (Bug#8568).

	* frames.texi (Input Focus): Add NORECORD arg to
	select-frame-set-input-focus.  Clarify its role in select-frame.

	* text.texi (Transposition): We don't use transpose-region as an
	internal subroutine (Bug#3249).

	* modes.texi (Example Major Modes): Update Lisp example code to
	current sources.  Delete the old non-derived-major-mode example,
	which has diverged badly from current sources.

2012-01-27  Glenn Morris  <rgm@gnu.org>

	* makefile.w32-in (texinputdir): Fix (presumed) typo.
	(VERSION, manual): Remove, unused.

2012-01-27  Chong Yidong  <cyd@gnu.org>

	* commands.texi (Command Overview): Minor clarification (Bug#10384).

2012-01-26  Chong Yidong  <cyd@gnu.org>

	* searching.texi (String Search): Document negative repeat count
	(Bug#10507).

2012-01-26  Glenn Morris  <rgm@gnu.org>

	* variables.texi (Using Lexical Binding):
	Mention that lexical-binding should be set in the first line.

2012-01-26  Lars Ingebrigtsen  <larsi@gnus.org>

	* macros.texi (Defining Macros): Don't claim that `declare' only
	affects Edebug and indentation.

2012-01-25  Lars Ingebrigtsen  <larsi@gnus.org>

	* macros.texi (Defining Macros): Slight `declare' fixup.

2012-01-25  Glenn Morris  <rgm@gnu.org>

	* makefile.w32-in (texinputdir):
	* Makefile.in (ENVADD): Add $emacsdir.  (Bug#10603)

2012-01-24  Chong Yidong  <cyd@gnu.org>

	* variables.texi (Variables, Local Variables, Void Variables):
	Edit to make the descriptions less specific to dynamic binding.
	(Local Variables): Default max-specpdl-size is now 1300.
	(Defining Variables): Edits for lexical scoping.
	Delete information about starting docstrings with *.  De-document
	user-variable-p.
	(Tips for Defining): Remove an unimportant discussion of quitting
	in the middle of a load.
	(Accessing Variables, Setting Variables): Discuss lexical binding.
	(Variable Scoping): Rewrite.
	(Scope, Extent, Impl of Scope): Nodes deleted.
	(Dynamic Binding): New node, with material from Scope, Extent, and
	Impl of Scope nodes.
	(Dynamic Binding Tips): Rename from Using Scoping.
	(Lexical Binding): Rewrite.
	(Using Lexical Binding): Rename from Converting to Lexical
	Binding.  Convert to subsection.

	* customize.texi (Variable Definitions): Add custom-variable-p.
	Move user-variable-p documentation here.

2012-01-23  Chong Yidong  <cyd@gnu.org>

	* strings.texi (Text Comparison): Minor qualification.

	* lists.texi (Cons Cells): Copyedits.
	(List Elements): Mention push.
	(List Variables): Mention pop.
	(Rings): Move to sequences.texi.

	* sequences.texi (Sequence Functions): Don't repeat the
	introduction already given in the parent.
	(Vectors): Copyedits.
	(Rings): Move from lists.texi.  Note that this is specific to the
	ring package.

	* symbols.texi (Definitions, Symbol Components): Mention variable
	scoping issues.
	(Plists and Alists): Copyedits.

	* eval.texi (Intro Eval, Symbol Forms): Minor tweaks for
	correctness with lexical scoping.
	(Eval): Copyedits.

2012-01-21  Chong Yidong  <cyd@gnu.org>

	* intro.texi (A Sample Function Description): Special notation
	used for macros too.

	* objects.texi (Ctl-Char Syntax, Other Char Bits): Copyedits.
	(Symbol Type): Add xref for keyword symbols.
	(Sequence Type): Clarify differences between sequence types.
	(Cons Cell Type): Add "linked list" index entry.
	(Non-ASCII in Strings): Copyedits.
	(Equality Predicates): Symbols with same name need not be eq.

	* numbers.texi (Float Basics): Document isnan, copysign, frexp and
	ldexp.  Move float-e and float-pi to Math Functions node.

2012-01-21  Glenn Morris  <rgm@gnu.org>

	* modes.texi (Auto Major Mode):
	* variables.texi (File Local Variables):
	Mention inhibit-local-variables-regexps.

2012-01-19  Martin Rudalics  <rudalics@gmx.at>

	* windows.texi (Window Configurations): Rewrite references to
	persistent window parameters.
	(Window Parameters): Fix description of persistent window
	parameters.

2012-01-16  Juanma Barranquero  <lekktu@gmail.com>

	* windows.texi (Window Parameters): Use @pxref.

2012-01-16  Martin Rudalics  <rudalics@gmx.at>

	* windows.texi (Window Configurations, Window Parameters):
	Describe persistent window parameters.

2011-12-27  Stefan Monnier  <monnier@iro.umontreal.ca>

	* variables.texi (Creating Buffer-Local): Warn against misuses of
	make-variable-buffer-local (bug#10258).

2012-01-07  Lars Magne Ingebrigtsen  <larsi@gnus.org>

	* macros.texi (Defining Macros): Document `doc-string' (bug#9668).

2012-01-06  Chong Yidong  <cyd@gnu.org>

	* variables.texi (Directory Local Variables):
	Document hack-dir-local-variables-non-file-buffer.

2012-01-06  Glenn Morris  <rgm@gnu.org>

	* maps.texi (Standard Keymaps): Refer to Info-edit by name
	rather than by keybinding.

2011-12-29  Juanma Barranquero  <lekktu@gmail.com>

	* frames.texi (Font and Color Parameters): Add @pxref.

2011-12-29  Daniel Colascione  <dan.colascione@gmail.com>

	* frames.texi (Font and Color Parameters):
	Document w32 font backends (bug#10399).

2011-12-28  Paul Eggert  <eggert@cs.ucla.edu>

	* files.texi (File Attributes, Changing Files):
	Use a more-natural notation for octal numbers.

2011-12-23  Juanma Barranquero  <lekktu@gmail.com>

	* variables.texi (Variables with Restricted Values):
	Change reference to variable (bug#10354).

2011-12-13  Martin Rudalics  <rudalics@gmx.at>

	* windows.texi (Splitting Windows): Use t instead of non-nil
	when describing window-combination-resize.

2011-12-05  Stefan Monnier  <monnier@iro.umontreal.ca>

	* text.texi (Special Properties): Warn against `intangible' properties
	(bug#10222).

2011-11-26  Eli Zaretskii  <eliz@gnu.org>

	* display.texi (Truncation):
	* text.texi (Special Properties): Describe what a stretch-glyph is
	instead of using that term without explanation.  Make the
	cross-references more accurate.

	* display.texi (Usual Display): Update the description,
	cross-references, and indexing related to display of control
	characters and raw bytes.

2011-11-25  Martin Rudalics  <rudalics@gmx.at>

	* windows.texi (Splitting Windows): Fix description of
	window-combination-limit.  Suggested by Eli Zaretskii.

2011-11-23  Chong Yidong  <cyd@gnu.org>

	* windows.texi (Window Sizes): Move window-top-line,
	window-left-column, and window-*-pixel-edges to Coordinates and
	Windows node.
	(Coordinates and Windows): Restore window-edges doc.

2011-11-21  Martin Rudalics  <rudalics@gmx.at>

	* windows.texi (Windows and Frames, Splitting Windows):
	Fix typos.

2011-11-21  Chong Yidong  <cyd@gnu.org>

	* windows.texi (Splitting Windows): Fix error in documentation of
	window-combination-limit.
	(Cyclic Window Ordering): Minor fixes to next-window,
	one-window-p, and get-lru-window docs.  Don't document
	window-list-1.
	(Buffers and Windows): Copyedits.
	(Choosing Window): Document special handling of special-display-*.
	(Choosing Window Options): Fix display-buffer-reuse-frames doc.
	Don't document even-window-heights, which is going away.
	Clarify which options are obeyed by which action functions.

2011-11-20  Stefan Monnier  <monnier@iro.umontreal.ca>

	* display.texi (Invisible Text): Clarify point adjustment (bug#10072).

2011-11-20  Martin Rudalics  <rudalics@gmx.at>

	* windows.texi (Resizing Windows, Splitting Windows):
	Remove term "status" when talking about combination limits.

2011-11-20  Juanma Barranquero  <lekktu@gmail.com>

	* compile.texi (Compiler Errors):
	* help.texi (Help Functions): Fix typos.

2011-11-19  Chong Yidong  <cyd@gnu.org>

	* windows.texi (Splitting Windows): Clarify role of window
	parameters in split-window.  Shorten the example.
	(Deleting Windows): Rewrite intro to handle internal windows.
	Fix delete-windows-on doc.
	(Selecting Windows): Copyedits.

2011-11-17  Martin Rudalics  <rudalics@gmx.at>

	* windows.texi (Resizing Windows, Splitting Windows)
	(Deleting Windows): Use term window-combination-resize instead
	of window-splits.

2011-11-16  Martin Rudalics  <rudalics@gmx.at>

	* windows.texi (Resizing Windows, Splitting Windows):
	Rename occurrences of window-nest to window-combination-limit.

2011-11-14  Juanma Barranquero  <lekktu@gmail.com>

	* intro.texi (Lisp History): Fix typo.

2011-11-12  Martin Rudalics  <rudalics@gmx.at>

	* windows.texi (Splitting Windows, Deleting Windows):
	Remove references to splits status of windows.

2011-11-10  Glenn Morris  <rgm@gnu.org>

	* buffers.texi (Read Only Buffers): Expand a bit on why
	toggle-read-only should only be used interactively.  (Bug#7292)

2011-11-09  Chong Yidong  <cyd@gnu.org>

	* windows.texi (Window Sizes): Document window-pixel-edges,
	window-inside-pixel-edges, window-absolute-pixel-edges, and
	window-inside-absolute-pixel-edges.
	(Resizing Windows): shrink-window-if-larger-than-buffer works on
	non-full-width windows.

2011-11-09  Martin Rudalics  <rudalics@gmx.at>

	* windows.texi (Resizing Windows): Rewrite documentation of
	window-resizable.

2011-11-09  Chong Yidong  <cyd@gnu.org>

	* windows.texi (Splitting Windows): Simplify example.

2011-11-08  Chong Yidong  <cyd@gnu.org>

	* windows.texi (Window Sizes): Copyedits.  Document
	window-text-height.  Remove window-min-height and window-min-width
	discussion, referring instead to Emacs manual.
	(Splitting Windows, Resizing Windows): Add xref to Emacs manual.
	(Resizing Windows): Simplify introduction.  Don't document
	enlarge-window, shrink-window, enlarge-window-horizontally, and
	shrink-window-horizontally; they are no longer preferred for
	calling from Lisp, and are already documented in the Emacs manual.

2011-11-07  Glenn Morris  <rgm@gnu.org>

	* windows.texi (Choosing Window): Fix keybinding typo.

2011-11-07  Martin Rudalics  <rudalics@gmx.at>

	* windows.texi (Resizing Windows, Splitting Windows)
	(Window Configurations): Use "child window" instead of
	"subwindow".

2011-11-06  Chong Yidong  <cyd@gnu.org>

	* windows.texi (Basic Windows): Clarify various definitions.
	Treat window-normalize-* as internal; don't document them.
	(Windows and Frames): Various clarifications, e.g. non-live
	windows also belong to frames.  Fix window-list description.
	Simplify window nesting example.
	(Splitting Windows, Window Configurations):
	Use split-window-below.

2011-11-04  Eli Zaretskii  <eliz@gnu.org>

	* windows.texi (Window Sizes): Mention in the doc string that the
	return values of `window-body-height' and `window-body-width' are
	in frame's canonical units.  (Bug#9949)

2011-10-30  Martin Rudalics  <rudalics@gmx.at>

	* windows.texi (Windows and Frames): Remove "iso-" infix from
	documentation of window-iso-combined-p.

2011-10-26  Chong Yidong  <cyd@gnu.org>

	* modes.texi (Running Hooks): Document with-wrapper-hook.

2011-10-18  Chong Yidong  <cyd@gnu.org>

	* display.texi (Glyphless Chars): New node.

2011-10-13  Chong Yidong  <cyd@stupidchicken.com>

	* text.texi (Yanking): Document yank-excluded-properties.

	* package.texi (Packaging Basics): The commentary should say how
	to begin using the package.

2011-10-11  Martin Rudalics  <rudalics@gmx.at>

	* windows.texi (Deleting Windows): Mention which window gets
	selected when deleting the selected window.

2011-10-09  Martin Rudalics  <rudalics@gmx.at>

	* buffers.texi (The Buffer List): Describe how bury-buffer deals
	with the selected window.
	* windows.texi (Buffers and Windows): Reformulate text on how
	replace-buffer-in-windows deals with a window.
	(Quitting Windows): Describe how quit-window deals with a
	standalone frame.  Describe new option frame-auto-hide-function.

2011-10-08  Glenn Morris  <rgm@gnu.org>

	* symbols.texi (Other Plists): Markup fix.  (Bug#9702)

	* positions.texi (Excursions): Update warning message.

2011-10-05  Chong Yidong  <cyd@stupidchicken.com>

	* display.texi (Low-Level Font, Face Attributes, Font Lookup):
	Fix Emacs manual xref (Bug#9675).

2011-10-01  Chong Yidong  <cyd@stupidchicken.com>

	* windows.texi (Textual Scrolling): Document scroll-up-command,
	scroll-down-command, scroll-error-top-bottom, and the
	scroll-command symbol property.
	(Display Action Functions): Fix description of
	display-buffer-pop-up-window.

2011-09-28  Juanma Barranquero  <lekktu@gmail.com>

	* windows.texi (Splitting Windows): Fix typos.

2011-09-25  Martin Rudalics  <rudalics@gmx.at>

	* windows.texi (Windows and Frames, Display Action Functions)
	(Switching Buffers): Fix some typos.
	(Buffers and Windows): Remove reference to window-auto-delete.
	Reword description of replace-buffer-in-windows.
	(Window History): Fix some typos and refer to frame local buffer
	list.
	(Quitting Windows): New node.
	(Window Configurations): Add descriptions of window-state-get
	and window-state-put.
	(Window Parameters): Describe variable ignore-window-parameters.
	Sketch some window parameters currently in use.
	* elisp.texi (Top): Update node listing.

2011-09-25  Chong Yidong  <cyd@stupidchicken.com>

	* windows.texi (Display Action Functions)
	(Choosing Window Options): New nodes.

2011-09-24  Chong Yidong  <cyd@stupidchicken.com>

	* windows.texi (Window History): New node.  Move text here from
	Buffers and Windows.
	(Switching Buffers): Rename from Displaying Buffers, since we
	don't document display-buffer here; callers changed.
	Document FORCE-SAME-WINDOW arg to switch-to-buffer and
	switch-to-buffer-other-frame.  Delete duplicate
	replace-buffer-in-windows doc.
	(Choosing Window): Document display actions.

2011-09-24  Eli Zaretskii  <eliz@gnu.org>

	* display.texi (Forcing Redisplay): Update the description of
	redisplay-dont-pause due to change in the default value.

2011-09-23  Martin Rudalics  <rudalics@gmx.at>

	* frames.texi (Frames and Windows): Move section and rename to
	Windows and Frames in windows.texi.
	* windows.texi (Windows): Restructure.
	(Basic Windows): Rewrite.  Explain live and internal windows and
	normalization functions.
	(Windows and Frames): Move section here from frames.texi.
	Describe subwindows, window combinations, window tree, and
	corresponding functions including window-list here.
	(Window Sizes): Rename section from Size of Window and move it
	up in chapter.  Describe total and body sizes and the
	corresponding functions.  Explain new semantics of
	window-min-height/-width.
	(Resizing Windows): Move section up in chapter.  Describe new
	resize functions.
	(Splitting Windows): Describe new behavior of split-window,
	split-window-above-each-other and split-window-side-by-side.
	Provide examples.  Describe window-nest and window-splits
	options.
	(Deleting Windows): Minor rewrite.
	(Selecting Windows): Minor rewrite.
	Describe frame-selected-window and set-frame-selected-window here.
	(Cyclic Window Ordering): Minor rewrite.
	Describe window-list-1.
	(Buffers and Windows): Rewrite.  Explain a window's previous and
	next buffers and the corresponding functions.
	(Window Tree): Merge into Windows and Frames section.
	* elisp.texi (Top): Update node listings for frames and windows
	sections.

2011-09-21  Stefan Monnier  <monnier@iro.umontreal.ca>

	* display.texi (Face Functions): `face-list' returns faces (bug#9564).

2011-09-19  Lars Magne Ingebrigtsen  <larsi@gnus.org>

	* errors.texi (Standard Errors): Remove apparent placeholder text
	(bug#9491).

2011-09-18  Chong Yidong  <cyd@stupidchicken.com>

	* frames.texi (Management Parameters): Fix description of
	icon-type parameter.

2011-09-17  Chong Yidong  <cyd@stupidchicken.com>

	* tips.texi (Key Binding Conventions): Don't bind a key sequence
	ending in C-g.  Suggested by Edward O'Connor.

2011-09-17  Eli Zaretskii  <eliz@gnu.org>

	* numbers.texi (Integer Basics): Add indexing for
	most-positive-fixnum and most-negative-fixnum.  (Bug#9525)

2011-09-14  Dani Moncayo  <dmoncayo@gmail.com>

	* lists.texi (Sets And Lists): Fix typo.  (Bug#9393)

2011-09-11  Juanma Barranquero  <lekktu@gmail.com>

	* processes.texi (Network Servers): Clarify what the process
	buffer is used for (bug#9233).

2011-08-30  Dani Moncayo  <dmoncayo@gmail.com>

	* lists.texi (Building Lists): Fix typo.

2011-08-30  Chong Yidong  <cyd@stupidchicken.com>

	* display.texi (Basic Faces): New node.  Document new faces.

	* modes.texi (Major Mode Conventions): Move some text there.
	(Mode Help): Remove major-mode var, duplicated in Major Modes.

2011-08-29  Chong Yidong  <cyd@stupidchicken.com>

	* modes.texi (Basic Major Modes): New node.  Callers updated.
	(Major Modes): Document fundamental-mode and major-mode.
	(Major Mode Basics): Node deleted; text moved to Major Modes.
	(Derived Modes): Document derived-mode-p.

2011-08-28  Chong Yidong  <cyd@stupidchicken.com>

	* files.texi (Changing Files, Create/Delete Dirs): Document new
	arguments for delete-file, delete-directory, and copy-directory.
	(Visiting Functions): Remove view-file; it is documented in the
	Emacs manual.

	* frames.texi (Layout Parameters): The defaults for the
	menu-bar-lines and tool-bar-lines parameters depend on the mode.

	* display.texi (Progress): Document spinner functionality.

	* os.texi (Killing Emacs): Note that kill-emacs can be called by
	operating system signals.  Refer to save-buffers-kill-terminal
	instead of save-buffers-kill-emacs.

	* objects.texi (Symbol Type): Document ## print representation.

2011-08-25  Eli Zaretskii  <eliz@gnu.org>

	* display.texi (Specified Space): Mention that `space' specs
	influence bidi reordering.
	(Bidirectional Display): Explain how to use `(space . PROPS)' for
	separating fields with bidirectional content.

2011-08-24  Eli Zaretskii  <eliz@gnu.org>

	* display.texi (Bidirectional Display): Document return value in
	buffers that are not bidi-reordered for display, and in unibyte
	buffers.

2011-08-23  Eli Zaretskii  <eliz@gnu.org>

	* nonascii.texi (Character Properties): Document the values for
	unassigned codepoints.

2011-08-18  Eli Zaretskii  <eliz@gnu.org>

	* nonascii.texi (Character Properties): Document use of
	`bidi-class' and `mirroring' properties as part of reordering.
	Provide cross-references to "Bidirectional Display".

	* display.texi (Bidirectional Display): Document the pitfalls of
	concatenating strings with bidirectional content, with possible
	solutions.  Document bidi-string-mark-left-to-right.
	Mention paragraph direction in modes that inherit from prog-mode.
	Document use of `bidi-class' and `mirroring' properties as part of
	reordering.

2011-08-16  Eli Zaretskii  <eliz@gnu.org>

	* modes.texi (Major Mode Conventions): Improve the documentation
	of `mode-class' `special' modes.

	* nonascii.texi (Character Properties): Document the `mirroring'
	property.  Add index entries.

	* syntax.texi (Categories): Add an example of defining a new
	category and category table.

	* searching.texi (Regexp Backslash): Document how to display
	existing categories.  Mention the possibility of adding
	categories, and add an xref to where this is described.  Add an
	index entry.

2011-08-09  Chong Yidong  <cyd@stupidchicken.com>

	* text.texi (Special Properties):
	* display.texi (Overlay Properties): Note that mouse-face cannot
	change the text size (Bug#8530).

2011-08-08  Chong Yidong  <cyd@stupidchicken.com>

	* os.texi (Time of Day): Remove set-time-zone-rule, and recommend
	using setenv instead.

2011-07-28  Eli Zaretskii  <eliz@gnu.org>

	* display.texi (Bidirectional Display): Document the fact that
	bidi-display-reordering is t by default.

2011-07-23  Eli Zaretskii  <eliz@gnu.org>

	* display.texi (Bidirectional Display): New section.

2011-07-16  Lars Magne Ingebrigtsen  <larsi@gnus.org>
	    Tim Cross  <theophilusx@gmail.com>  (tiny change)
	    Glenn Morris  <rgm@gnu.org>

	* keymaps.texi (Toolkit Differences): New node.  (Bug#8176)

2011-07-15  Andreas Schwab  <schwab@linux-m68k.org>

	* help.texi (Keys in Documentation): Revert last change.

2011-07-15  Lars Magne Ingebrigtsen  <larsi@gnus.org>

	* help.texi (Keys in Documentation): Clarify that \= only quotes
	the next character, and doesn't affect longer sequences in
	particular (bug#8935).

	* debugging.texi (Using Debugger):
	Mention @code{eval-expression-debug-on-error} (bug#8549).

2011-07-14  Eli Zaretskii  <eliz@gnu.org>

	* display.texi (Other Display Specs): Document that `left-fringe'
	and `right-fringe' display specifications are of the "replacing"
	kind.

2011-07-14  Lars Magne Ingebrigtsen  <larsi@gnus.org>

	* help.texi (Documentation Basics): Add a link to the Function
	Documentation node (bug#6580).

2011-07-13  Lars Magne Ingebrigtsen  <larsi@gnus.org>

	* keymaps.texi (Menu Bar): Mention :visible and :enable
	(bug#6344).  Text by Drew Adams.

	* modes.texi (Running Hooks): Mention buffer-local hook variables
	(bug#6218).

	* objects.texi (General Escape Syntax): "a with grave accent" is
	?xe0, not ?x8e0 (bug#5259).

2011-07-12  Chong Yidong  <cyd@stupidchicken.com>

	* display.texi (Face Attributes, Font Selection): Add references
	to the Fonts node in the Emacs manual (Bug#4178).

2011-07-12  Chong Yidong  <cyd@stupidchicken.com>

	* display.texi (Window Systems): `window-system' is
	terminal-local.

	* frames.texi (Frame Parameters, Parameter Access): Don't mention
	frame-local variables.

	* variables.texi (Buffer-Local Variables): Don't mention obsolete
	frame-local variables.
	(Frame-Local Variables): Node deleted.

	* elisp.texi (Top): Update node listing.

2011-07-12  Lars Magne Ingebrigtsen  <larsi@gnus.org>

	* elisp.texi: Change "inferiors" to "subnodes" in three places
	(bug#3523).

2011-07-11  Chong Yidong  <cyd@stupidchicken.com>

	* frames.texi (Window System Selections): Discussion of
	x-select-enable-clipboard moved to Emacs manual.

2011-07-11  Deniz Dogan  <deniz@dogan.se>

	* commands.texi (Prefix Command Arguments): Remove excessive
	apostrophe.

2011-07-11  Lars Magne Ingebrigtsen  <larsi@gnus.org>

	* syntax.texi (Syntax Descriptors): Clarify that the ". 23" syntax
	description is a string (bug#3313).

	* frames.texi (Display Feature Testing): Try to explain what all
	the visual classes mean (bug#3042).

2011-07-10  Lars Magne Ingebrigtsen  <larsi@gnus.org>

	* modes.texi (Mode Line Variables): Document `mode-line-remote'
	and `mode-line-client' (bug#2974).

	* text.texi (Insertion): Clarify marker movements (bug#1651).
	Text from Drew Adams.

2011-07-07  Lars Magne Ingebrigtsen  <larsi@gnus.org>

	* text.texi (Special Properties): Clarify the format of `face'
	(bug#1375).

	* commands.texi (Interactive Call): Add a `call-interactively'
	example (bug#1010).

2011-07-06  Lars Magne Ingebrigtsen  <larsi@gnus.org>

	* functions.texi (Calling Functions): Link to the "Interactive
	Call" node (bug#1001).

2011-07-06  Chong Yidong  <cyd@stupidchicken.com>

	* customize.texi (Composite Types): Move alist and plist to here
	from Simple Types (Bug#7545).

	* elisp.texi (Top): Update menu description.

	* display.texi (Face Attributes): Document negative line widths
	(Bug#6113).

2011-07-03  Tobias C. Rittweiler  <tcr@freebits.de>  (tiny change)

	* searching.texi (Match Data): Note that match data can be
	overwritten by most functions (bug#2499).

2011-07-03  Lars Magne Ingebrigtsen  <larsi@gnus.org>

	* strings.texi (Formatting Strings): Clarify what the "-" and "0"
	flags mean (bug#6659).

	* functions.texi (What Is a Function): Document the autoload
	object (bug#6496).

2011-07-02  Lars Magne Ingebrigtsen  <larsi@gnus.org>

	* customize.texi (Variable Definitions): Clarify that SETFUNCTION
	is only used in the Customize user interface (bug#6089).

	* display.texi (Showing Images): Mention the point of sliced
	images (bug#7836).

2011-07-02  Eli Zaretskii  <eliz@gnu.org>

	* variables.texi (Defining Variables, Void Variables)
	(Constant Variables): Fix incorrect usage of @kindex.

2011-07-02  Lars Magne Ingebrigtsen  <larsi@gnus.org>

	* variables.texi (Defining Variables): Add an index entry for
	`set-variable' (bug#7262).
	(Defining Variables): Use @findex for functions.

	* frames.texi (Basic Parameters): Document the `explicit-name'
	parameter (bug#6951).

	* customize.texi (Type Keywords): Clarify that :value provides a
	default value for all types (bug#7386).

	* streams.texi (Output Functions): Document `pp'.

2011-06-25  Chong Yidong  <cyd@stupidchicken.com>

	* keymaps.texi (Searching Keymaps):
	* display.texi (Overlay Properties): Fix errors in 2011-05-29
	change.  Suggested by Johan Bockgård.

2011-06-15  Chong Yidong  <cyd@stupidchicken.com>

	* text.texi (Special Properties): Clarify role of font-lock-face.

2011-06-15  Lars Magne Ingebrigtsen  <larsi@gnus.org>

	* processes.texi (Process Information): Rename `process-alive-p'
	to `process-live-p' for consistency with other `-live-p' functions.

2011-06-03  Paul Eggert  <eggert@cs.ucla.edu>

	Document wide integers better.
	* files.texi (File Attributes): Document ino_t values better.
	ino_t values no longer map to anything larger than a single cons.
	* numbers.texi (Integer Basics, Integer Basics, Arithmetic Operations)
	(Bitwise Operations):
	* objects.texi (Integer Type): Use a binary notation that is a bit easier
	to read, and that will port better if 62-bits becomes the default.
	Fix or remove incorrect examples.
	* os.texi (Time Conversion): Document time_t values better.

2011-05-31  Lars Magne Ingebrigtsen  <larsi@gnus.org>

	* processes.texi (Process Information):
	Document `process-alive-p'.

2011-05-29  Chong Yidong  <cyd@stupidchicken.com>

	* help.texi (Accessing Documentation):
	* display.texi (Pixel Specification):
	* processes.texi (Serial Ports, Serial Ports):
	* nonascii.texi (Character Properties, Default Coding Systems):
	* text.texi (Changing Properties, Special Properties):
	* windows.texi (Window Start and End):
	* modes.texi (SMIE Indentation Example, SMIE Tricks):
	* keymaps.texi (Searching Keymaps, Tool Bar):
	* minibuf.texi (Basic Completion):
	* compile.texi (Eval During Compile):
	* strings.texi (Formatting Strings): Tweaks to avoid overflowing
	7x9 paper in printed manual.

	* lists.texi (Sets And Lists): Fix misplaced text.

2011-05-29  Chong Yidong  <cyd@stupidchicken.com>

	* keymaps.texi (Remapping Commands): Emphasize that the keymap
	needs to be active (Bug#8350).

2011-05-28  Chong Yidong  <cyd@stupidchicken.com>

	* minibuf.texi (Reading File Names): Clarify (Bug#8480).

	* tips.texi (Coding Conventions): Remove antediluvian filename
	limit recommendation (Bug#8538).

2011-05-27  Glenn Morris  <rgm@gnu.org>

	* modes.texi (Auto Major Mode): Update for set-auto-mode changes.

2011-05-26  Glenn Morris  <rgm@gnu.org>

	* variables.texi (File Local Variables):
	Update hack-local-variables `mode-only' return value.
	Add some more details on what this function does in the other case.

2011-05-19  Glenn Morris  <rgm@gnu.org>

	* lists.texi (Sets And Lists): Mention cl provides union etc.

2011-05-19  Nix  <nix@esperi.org.uk>

	* windows.texi (Displaying Buffers): pop-to-buffer is not a command.

	* text.texi (Parsing HTML): Update for function name changes.

	* syntax.texi (Syntax Flags): Small fix.

	* keymaps.texi (Active Keymaps): Typo fix.
	(Changing Key Bindings): Grammar fix.

	* frames.texi (Minibuffers and Frames): Grammar fix.
	(Window System Selections): x-select-enable-clipboard now defaults to t.

	* customize.texi (Common Keywords):
	* display.texi (Abstract Display):
	* modes.texi (Auto-Indentation):
	* nonascii.texi (Converting Representations): Typo fixes.

	* control.texi (Examples of Catch): Call it "goto" not "go to".

2011-05-14  Eli Zaretskii  <eliz@gnu.org>

	* nonascii.texi (Character Properties): Fix inconsistencies with
	implementation.

	* text.texi (Special Properties): Move @defvar's out of the
	@table.  (Bug#8652)

2011-05-12  Glenn Morris  <rgm@gnu.org>

	* display.texi (Image Descriptors): Fix typo.  (Bug#8495)

2011-05-12  Stefan Monnier  <monnier@iro.umontreal.ca>

	* modes.texi (Region to Refontify): Rename from "Region to Fontify".
	(Multiline Font Lock):
	* vol2.texi (Top):
	* vol1.texi (Top):
	* elisp.texi (Top): Update menu accordingly.

2011-05-12  Drew Adams  <drew.adams@oracle.com>

	* modes.texi (Region to Fontify): Fix typo.

2011-05-10  Jim Meyering  <meyering@redhat.com>

	* minibuf.texi: Fix typo "in in -> in".

2011-05-06  Paul Eggert  <eggert@cs.ucla.edu>

	* numbers.texi (Integer Basics): Large integers are treated as floats.

2011-04-30  Lars Magne Ingebrigtsen  <larsi@gnus.org>

	* processes.texi (Synchronous Processes): Document the (:file
	"/file-name") syntax for `call-process'.

2011-04-23  Juanma Barranquero  <lekktu@gmail.com>

	* windows.texi (Choosing Window): Fix typo.

2011-04-23  Chong Yidong  <cyd@stupidchicken.com>

	* frames.texi (Layout Parameters): Note the difference between
	querying and setting parameters for left-fringe and right-fringe
	(Bug#6930).

2011-03-21  Stefan Monnier  <monnier@iro.umontreal.ca>

	* minibuf.texi (Basic Completion): Be a bit more precise about the
	valid kinds of completion tables.
	(Programmed Completion): Remove obsolete text about lambda expressions
	not being valid completion tables.

2011-03-19  Chong Yidong  <cyd@stupidchicken.com>

	* positions.texi (Excursions): Explain the "save-excursion
	defeated by set-buffer" warning.

	* buffers.texi (Current Buffer): Copyedits.  Don't recommend using
	save-excursion.  Suggested by Uday S Reddy.

2011-04-01  Stefan Monnier  <monnier@iro.umontreal.ca>

	* variables.texi (Defining Variables): Mention the new meaning of `defvar'.
	(Lexical Binding): New sub-section.

	* eval.texi (Eval): Discourage the use of `eval'.
	Document its new `lexical' argument.

2011-03-28  Stefan Monnier  <monnier@iro.umontreal.ca>

	* commands.texi (Command Overview): `post-command-hook' is not reset to
	nil any more.

2011-03-19  Stefan Monnier  <monnier@iro.umontreal.ca>

	* strings.texi (String Conversion): Don't mention
	string-make-(uni|multi)byte (bug#8262).
	* nonascii.texi (Converting Representations): Fix up range.
	* keymaps.texi (Key Binding Commands): Update code point, avoid
	"unibyte character" and remove mention of unibyte bindings.

2011-03-10  Eli Zaretskii  <eliz@gnu.org>

	* modes.texi (Operator Precedence Grammars): Don't use characters
	outside ISO-8859-1.

2011-03-09  Eli Zaretskii  <eliz@gnu.org>

	* intro.texi (Acknowledgements): Convert to ISO-8859-1 encoding.

	* makefile.w32-in (MAKEINFO_OPTS): Add --enable-encoding.

2011-03-08  Glenn Morris  <rgm@gnu.org>

	* Makefile.in (MAKEINFO_OPTS): Add --enable-encoding.
	* intro.texi (Acknowledgements): Names to UTF-8.
	* elisp.texi: Set documentencoding.

2011-03-07  Chong Yidong  <cyd@stupidchicken.com>

	* Version 23.3 released.

2011-03-06  Chong Yidong  <cyd@stupidchicken.com>

	* package.texi: Update index keywords.
	(Package Archives): New node contents.  Document package-x.el.

2011-03-06  Juanma Barranquero  <lekktu@gmail.com>

	* makefile.w32-in (srcs): Add package.texi.

2011-03-06  Chong Yidong  <cyd@stupidchicken.com>

	* package.texi (Packaging, Packaging Basics, Simple Packages)
	(Multi-file Packages): Expand and clarify.
	(Package Archives): Temporary placeholder node.

	* elisp.texi (Top): Update node listing.

	* Makefile.in (srcs): Add package.texi.

2011-03-05  Chong Yidong  <cyd@stupidchicken.com>

	* processes.texi (Synchronous Processes): Minor clarification
	(Bug#8149).

2011-03-03  Glenn Morris  <rgm@gnu.org>

	* files.texi (Truenames): Minor clarification.  (Bug#2341)

2011-03-01  Glenn Morris  <rgm@gnu.org>

	* variables.texi (Directory Local Variables):
	Mention `(subdirs . nil)' alist element.

2011-02-28  Glenn Morris  <rgm@gnu.org>

	* variables.texi (Directory Local Variables): Mention the optional
	mtime argument of dir-locals-set-directory-class.  (Bug#3577)

2011-02-27  Chong Yidong  <cyd@stupidchicken.com>

	* minibuf.texi (Minibuffer History): Clarify discussion of
	minibuffer history lists (Bug#8085).

2011-02-19  Eli Zaretskii  <eliz@gnu.org>

	* elisp.texi: Sync @dircategory with ../../info/dir.

	* files.texi (Visiting Functions): Document find-file-literally,
	both the command and the variable.

	* variables.texi (Creating Buffer-Local): Explain the meaning of
	permanent local variables.

	* files.texi (Visiting Functions): Document find-file-literally,
	both the command and the variable.

	* variables.texi (Creating Buffer-Local): Explain the meaning of
	permanent local variables.

2011-02-19  Glenn Morris  <rgm@gnu.org>

	* keymaps.texi (Remapping Commands): Mention how to undo it.

2011-02-09  Reuben Thomas  <rrt@sc3d.org>

	* loading.texi (Hooks for Loading): Remove unnecessary advice
	about eval-after-load (Bug#7986).

2011-02-05  Chong Yidong  <cyd@stupidchicken.com>

	* commands.texi (Accessing Mouse): Note that a header line is not
	included in the row of posn-col-row.

2011-02-02  Chong Yidong  <cyd@stupidchicken.com>

	* modes.texi (Major Mode Conventions): Add face guidelines.
	(Faces for Font Lock): List faces in order of prominence.

2011-02-01  Paul Eggert  <eggert@cs.ucla.edu>

	format-time-string now supports subsecond time stamp resolution
	* os.texi (Time Parsing): Document %N.

2011-01-28  Chong Yidong  <cyd@stupidchicken.com>

	* vol1.texi (Top):
	* vol2.texi (Top):
	* elisp.texi (Top):
	* display.texi (Display Property): Shorten the menu description of
	the "Other Display Specs" node (Bug#7816).

	* keymaps.texi (Defining Menus): Add "menu item" and "extended
	menu item" concept index entries (Bug#7805).

2011-01-29  Eli Zaretskii  <eliz@gnu.org>

	* makefile.w32-in (texinfodir): New variable.
	(usermanualdir): Remove as redundant with $(emacsdir).
	(MAKEINFO): Remove options, leave only program name.
	(MAKEINFO_OPTS): New variable.
	(texinputdir, $(infodir)/elisp): Use $(MAKEINFO_OPTS).

2011-01-25  Chong Yidong  <cyd@stupidchicken.com>
            Richard Kim  <emacs18@gmail.com>

	* loading.texi (Library Search): Document list-load-path-shadows
	(Bug#7757).

2011-01-25  Chong Yidong  <cyd@stupidchicken.com>

	* searching.texi (Regexp Special): Remove outdated discussion of
	character sets (Bug#7780).

	* frames.texi (Pop-Up Menus): Document where menu title comes
	from (Bug#7684).

2011-01-25  Glenn Morris  <rgm@gnu.org>

	* display.texi (Making Buttons): Mention limitation of text buttons.

2011-01-23  Werner Lemberg  <wl@gnu.org>

	* Makefile.in (MAKEINFO): Now controlled by `configure'.
	(MAKEINFO_OPTS): New variable.  Use it where appropriate.
	(ENVADD): New variable to control texi2dvi and texi2pdf.

2011-01-15  Chong Yidong  <cyd@stupidchicken.com>

	* files.texi (Directory Names): Move directory-abbrev-alist doc to
	Emacs manual.

2011-01-15  Eli Zaretskii  <eliz@gnu.org>

	* files.texi (Directory Names): Explain why FROM in
	directory-abbrev-alist should begin with \`.  (Bug#7777)

2011-01-11  Stefan Monnier  <monnier@iro.umontreal.ca>

	* loading.texi (Hooks for Loading): Adjust doc of eval-after-load.

2011-01-02  Eli Zaretskii  <eliz@gnu.org>

	* modes.texi (Emulating Mode Line): Fix last change.

2011-01-02  Eli Zaretskii  <eliz@gnu.org>

	* modes.texi (Emulating Mode Line): Update documentation of
	format-mode-line according to changes that fixed bug #7587.

2010-12-18  Stefan Monnier  <monnier@iro.umontreal.ca>

	* modes.texi (Derived Modes): Mention prog-mode.

	* keymaps.texi (Simple Menu Items, Extended Menu Items): Remove mention
	of the key-binding-data cache since we don't use it any more.

2010-12-13  Eli Zaretskii  <eliz@gnu.org>

	* processes.texi (Shell Arguments):
	* strings.texi (Creating Strings): Don't mention "shell commands";
	make it explicit that `split-string-and-unquote' and
	`combine-and-quote-strings' are mainly for working with arguments
	to call-process and start-process.

	* processes.texi (Shell Arguments): Fix documentation of
	`split-string-and-unquote'.  Add indexing.  (Bug#7563)

2010-12-13  Stefan Monnier  <monnier@iro.umontreal.ca>

	* modes.texi (Auto-Indentation): New section to document SMIE.
	(Major Mode Conventions):
	* text.texi (Mode-Specific Indent): Refer to it.

2010-12-13  Eli Zaretskii  <eliz@gnu.org>

	* display.texi (Other Display Specs): Document left-fringe and
	right-fringe display specs.

2010-12-13  Stefan Monnier  <monnier@iro.umontreal.ca>

	* backups.texi (Making Backups):
	* modes.texi (Example Major Modes): Use recommended coding style.
	(Major Mode Basics, Derived Modes): Encourge more strongly use of
	define-derived-mode.  Mention completion-at-point-functions.

2010-12-13  Chong Yidong  <cyd@stupidchicken.com>

	* nonascii.texi (Converting Representations):
	Document byte-to-string.

2010-12-08  Glenn Morris  <rgm@gnu.org>

	* buffers.texi (Modification Time):
	verify-visited-file-modtime now defaults to the current buffer.

2010-11-27  Chong Yidong  <cyd@stupidchicken.com>

	* nonascii.texi (Converting Representations): Document byte-to-string.

	* strings.texi (Creating Strings): Don't mention semi-obsolete
	function char-to-string.
	(String Conversion): Shorten discussion of semi-obsolete function
	string-to-char.  Link to Converting Representations.

	* objects.texi (Symbol Type):
	* text.texi (Near Point):
	* help.texi (Help Functions):
	* functions.texi (Mapping Functions): Use string instead of
	char-to-string in examples.

2010-11-27  Chong Yidong  <cyd@stupidchicken.com>

	* text.texi (Kill Functions, Kill Functions)
	(Low-Level Kill Ring, Low-Level Kill Ring): Remove obsolete
	YANK-HANDLER args.

	* symbols.texi (Creating Symbols): Using unintern without an
	obarray arg is now obsolete.

	* numbers.texi (Float Basics): Document float-e and float-pi.

	* variables.texi (Defining Variables): Change "pi" example to
	"float-pi".

2010-11-26  Eli Zaretskii  <eliz@gnu.org>

	* commands.texi (Click Events): Document the values of X, Y and
	COL, ROW in the event's position, when the click is on the header
	or mode line, on the fringes, or in the margins.

2010-11-17  Eli Zaretskii  <eliz@gnu.org>

	* customize.texi (Composite Types): Lower-case index entry.

	* loading.texi (How Programs Do Loading):
	Document load-file-name.  (Bug#7346)

2010-11-17  Glenn Morris  <rgm@gnu.org>

	* text.texi (Kill Functions, Low-Level Kill Ring): Small fixes.

2010-11-13  Eli Zaretskii  <eliz@gnu.org>

	* display.texi (Usual Display): Characters with no fonts are not
	necessarily displayed as empty boxes.

2010-10-31  Glenn Morris  <rgm@gnu.org>

	* maps.texi (Standard Keymaps): Update File menu description.

2010-10-28  Glenn Morris  <rgm@gnu.org>

	* Makefile.in (elisp.dvi, elisp.pdf): Also include $emacsdir.

2010-10-24  Eli Zaretskii  <eliz@gnu.org>

	* display.texi (Window Systems): Deprecate use of window-system as
	a predicate.

2010-10-23  Glenn Morris  <rgm@gnu.org>

	* help.texi (Documentation Basics): Remove mentions of digest-doc and
	sorted-doc.

2010-10-15  Eli Zaretskii  <eliz@gnu.org>

	* os.texi (Dynamic Libraries): New node, with slightly modified
	text deleted from "Image Formats".
	(System Interface): Add @menu entry for "Dynamic Libraries".

	* display.texi (Image Formats): Remove description of
	image-library-alist.  (Renamed in 2010-10-13T14:50:06Z!lekktu@gmail.com.)

2010-10-12  Glenn Morris  <rgm@gnu.org>

	* book-spine.texinfo: Rename to book-spine.texi.

2010-10-11  Glenn Morris  <rgm@gnu.org>

	* Makefile.in (MAKEINFO): Add explicit -I$srcdir.

	* Makefile.in (DVIPS): New variable.
	(.PHONY): Add html, ps.
	(html, elisp.html, ps, elisp.ps): New targets.
	(clean): Delete html, ps files.
	($(infodir)/elisp): Remove unnecessary includes.

2010-10-09  Eli Zaretskii  <eliz@gnu.org>

	* makefile.w32-in (emacsdir): New variable.
	(srcs): Add emacsver.texi.
	($(infodir)/elisp, elisp.dvi): Add -I$(emacsdir).

2010-10-09  Glenn Morris  <rgm@gnu.org>

	* Makefile.in (VPATH): Remove.
	(infodir): Make it absolute.
	(mkinfodir, $(infodir)/elisp, infoclean): No need to cd $srcdir.

	* Makefile.in (dist): Anchor regexps.

	* Makefile.in (srcs): Put elisp.texi first.
	($(infodir)/elisp, elisp.dvi, elisp.pdf): Use $<.

	* Makefile.in (infoclean): Remove harmless, long-standing error.

	* Makefile.in ($(infodir)): Delete rule.
	(mkinfodir): New.
	($(infodir)/elisp): Use $mkinfodir instead of infodir.

	* Makefile.in (dist): Remove reference to emacsver.texi.in.
	Also copy emacsver.texi, and edit $emacsdir.

2010-10-09  Glenn Morris  <rgm@gnu.org>

	* Makefile.in (emacsdir): New variable.
	(MAKEINFO): Add -I $emacsdir.
	(dist): Copy emacsver.texi.
	(srcs): Add emacsver.texi.

	* book-spine.texinfo, elisp.texi, vol2.texi, vol1.texi:
	Set EMACSVER by including emacsver.texi.

	* Makefile.in (.PHONY): Declare info, dvi, pdf, dist.

2010-10-07  Glenn Morris  <rgm@gnu.org>

	* Makefile.in (version): New, set by configure.
	(clean): Delete dist tar file.
	(dist): Use version in tar name.

2010-10-06  Glenn Morris  <rgm@gnu.org>

	* Makefile.in: Rearrange to more closely resemble doc/emacs/Makefile.
	(INSTALL_INFO): Remove unused variable.
	(mostlyclean, infoclean, dist): New rules.
	(clean): Delete dvi and pdf files.
	(maintainer-clean): Remove elisp.oaux, use infoclean.
	($(infodir)): Add parallel build workaround.

2010-10-04  Glenn Morris  <rgm@gnu.org>

	* Makefile.in (dvi, pdf, $(infodir)): New targets.
	($(infodir)/elisp): Ensure target directory exists.  Use $@.
	Fix -I typo.
	(clean): No 'make.out' or 'core' files.
	(.PHONY): Declare clean rules.
	(maintainer-clean): Delete pdf file.  Guard against cd failures.

2010-10-03  Glenn Morris  <rgm@gnu.org>

	* files.texi (File Name Components): Remove ignored section about
	deleted variable directory-sep-char.

2010-10-03  Michael Albinus  <michael.albinus@gmx.de>

	* files.texi (Magic File Names): New defopt
	remote-file-name-inhibit-cache.

2010-10-02  Glenn Morris  <rgm@gnu.org>

	* os.texi (Killing Emacs): Hook now runs in batch mode.

2010-09-18  Stefan Monnier  <monnier@iro.umontreal.ca>

	* text.texi (Special Properties): Clarify when modification-hooks run.

2010-09-11  Stefan Monnier  <monnier@iro.umontreal.ca>

	* syntax.texi (Syntax Flags): Document new `c' flag.

2010-09-09  Glenn Morris  <rgm@gnu.org>

	* display.texi (ImageMagick Images): General cleanup.

2010-09-06  Alexander Klimov  <alserkli@inbox.ru>  (tiny change)

	* files.texi (Directory Names): Use \` rather than ^.

2010-09-02  Jan Djärv  <jan.h.d@swipnet.se>

	* text.texi (Low-Level Kill Ring):
	* frames.texi (Window System Selections): Remove cut buffer
	documentation.

2010-08-28  Eli Zaretskii  <eliz@gnu.org>

	* display.texi (Fringe Size/Pos): Add a cross-reference to "Layout
	Parameters", where the default fringe width is described.

	* frames.texi (Window Frame Parameters, Basic Parameters)
	(Position Parameters, Layout Parameters, Management Parameters)
	(Cursor Parameters, Font and Color Parameters): Add indexing for
	frame parameters.  (Bug#6929)

2010-08-25  Tom Tromey  <tromey@redhat.com>

	* vol2.texi (Top): Update.
	* vol1.texi (Top): Update.
	* tips.texi (Library Headers): Mention Package-Version and
	Package-Requires.
	* package.texi: New file.
	* os.texi (System Interface): Update pointers.
	* elisp.texi (Top): Link to new nodes.  Include package.texi.
	* anti.texi (Antinews): Update pointers.

2010-08-25  Eli Zaretskii  <eliz@gnu.org>

	* processes.texi (Filter Functions): Fix last change.

2010-08-24  Markus Triska  <triska@gmx.at>

	* processes.texi (Filter Functions): Use `buffer-live-p' instead
	of `buffer-name' in the main text as well as in the example
	(Bug#3098).

2010-08-22  Chong Yidong  <cyd@stupidchicken.com>

	* nonascii.texi (Text Representations):
	* loading.texi (Loading Non-ASCII):
	* compile.texi (Byte Compilation): Don't mention obsolete
	--unibyte command-line argument.

2010-08-22  Chong Yidong  <cyd@stupidchicken.com>

	* modes.texi (Defining Minor Modes): Doc fix (Bug#6880).

2010-08-22  Chong Yidong  <cyd@stupidchicken.com>

	* objects.texi (Bool-Vector Type): Minor definition tweak (Bug#6878).

2010-08-20  Eli Zaretskii  <eliz@gnu.org>

	* commands.texi (Misc Events): Add cross-references to where
	POSITION of a mouse event is described in detail.

2010-08-08  Christoph Scholtes  <cschol2112@googlemail.com>

	* control.texi (Handling Errors)  <error-message-string>: Fix arg name.

2010-08-08  Juanma Barranquero  <lekktu@gmail.com>

	* modes.texi (Defining Minor Modes): Use C-backspace, not C-delete.
	Suggested by Štěpán Němec <stepnem@gmail.com>.

2010-08-08  Juanma Barranquero  <lekktu@gmail.com>

	* minibuf.texi (High-Level Completion): Document args of
	`read-buffer-function' (bug#5625).

2010-07-29  Jan Djärv  <jan.h.d@swipnet.se>

	* frames.texi (Layout Parameters): Add doc for tool-bar-position.

2010-07-29  Michael Albinus  <michael.albinus@gmx.de>

	* processes.texi (Process Information): Explain process property
	`remote-tty'.

2010-07-27  Juanma Barranquero  <lekktu@gmail.com>

	* modes.texi (Defining Minor Modes): Use C-delete in examples,
	instead of "\C-\^?" (bug#6334).

	* text.texi (Special Properties): Fix typo.

2010-07-09  Eli Zaretskii  <eliz@gnu.org>

	* internals.texi (Writing Emacs Primitives): Adapt to ANSI C
	calling sequences, which are now the standard.

2010-06-24  Chong Yidong  <cyd@stupidchicken.com>

	* text.texi (Undo): Clarify command loop behavior (Bug#2433).

	* commands.texi (Command Overview): Mention undo-boundary call.

2010-06-23  Glenn Morris  <rgm@gnu.org>

	* abbrevs.texi, commands.texi, compile.texi, debugging.texi:
	* display.texi, edebug.texi, elisp.texi, eval.texi, files.texi:
	* frames.texi, functions.texi, internals.texi, keymaps.texi:
	* loading.texi, minibuf.texi, numbers.texi, os.texi, processes.texi:
	* searching.texi, sequences.texi, strings.texi, syntax.texi:
	* text.texi, tips.texi, vol1.texi, vol2.texi, windows.texi:
	Untabify Texinfo files.

2010-06-20  Chong Yidong  <cyd@stupidchicken.com>

	* modes.texi (Minor Mode Conventions): Fix typo (Bug#6477).

2010-06-19  Chong Yidong  <cyd@stupidchicken.com>

	* errors.texi (Standard Errors): Remove unnecessary markup (Bug#6461).

2010-06-02  Chong Yidong  <cyd@stupidchicken.com>

	* searching.texi (Regexp Special): Remove obsolete information
	about matching non-ASCII characters, and suggest using char
	classes (Bug#6283).

2010-05-30  Juanma Barranquero  <lekktu@gmail.com>

	* minibuf.texi (Basic Completion): Add missing "@end defun".

2010-05-30  Stefan Monnier  <monnier@iro.umontreal.ca>

	* minibuf.texi (Basic Completion): Document completion-boundaries.
	(Programmed Completion): Document the new fourth method for boundaries.

2010-05-22  Chong Yidong  <cyd@stupidchicken.com>

	* display.texi (Image Cache): Update documentation about image caching.

2010-05-08  Štěpán Němec  <stepnem@gmail.com>  (tiny change)

	* windows.texi (Textual Scrolling):
	* tips.texi (Coding Conventions):
	* minibuf.texi (Minibuffer History):
	* maps.texi (Standard Keymaps):
	* loading.texi (Where Defined):
	* edebug.texi (Instrumenting): Fix typos.

2010-05-08  Chong Yidong  <cyd@stupidchicken.com>

	* keymaps.texi (Menu Bar): Document :advertised-binding property.

	* functions.texi (Obsolete Functions):
	Document set-advertised-calling-convention.

	* minibuf.texi (Basic Completion): Document completion-in-region.
	(Programmed Completion): Document completion-annotate-function.

	* commands.texi (Reading One Event): Document read-key.
	(Distinguish Interactive): Document KIND arg to
	called-interactively-p.  Delete obsolete interactive-p.

	* elisp.texi (Top): Update node description.

2010-05-08  Eli Zaretskii  <eliz@gnu.org>

	* nonascii.texi (Character Properties):
	Document unicode-category-table.  Add an index entry for Unicode
	general category.

2010-05-07  Chong Yidong  <cyd@stupidchicken.com>

	* Version 23.2 released.

2010-04-20  Juanma Barranquero  <lekktu@gmail.com>

	* locals.texi (Standard Buffer-Local Variables):
	Remove @ignore'd reference to `direction-reversed'.

2010-04-14  Juri Linkov  <juri@jurta.org>

	Fix @deffn without category.

	* abbrevs.texi (Abbrev Expansion): Replace @deffn with @defun
	for `abbrev-insert'.

	* buffers.texi (Indirect Buffers): Add category `Command'
	to @deffn of `clone-indirect-buffer'.

	* windows.texi (Cyclic Window Ordering): Replace @deffn with @defun
	for `next-window' and `previous-window'.  Add category `Command'
	to @deffn of `pop-to-buffer'.

2010-04-01  Chong Yidong  <cyd@stupidchicken.com>

	* nonascii.texi (Text Representations): Don't mark
	enable-multibyte-characters as a user option.

2010-03-31  Eli Zaretskii  <eliz@gnu.org>

	* control.texi (Handling Errors): How to re-throw a signal caught
	by condition-case.

2010-03-26  Chong Yidong  <cyd@stupidchicken.com>

	* loading.texi (Hooks for Loading): Document after-load-functions.
	Copyedits.

2010-03-24  Arni Magnusson  <arnima@hafro.is>  (tiny change)

	* frames.texi (Cursor Parameters): Fix typo.  (Bug#5760)

2010-03-24  Chong Yidong  <cyd@stupidchicken.com>

	* processes.texi (Network Processes): Document seqpacket type.

2010-03-20  Dan Nicolaescu  <dann@ics.uci.edu>

	* os.texi (System Environment): Do not mention lynxos.

2010-03-10  Chong Yidong  <cyd@stupidchicken.com>

	* Branch for 23.2.

2010-03-06  Chong Yidong  <cyd@stupidchicken.com>

	* objects.texi (Integer Type): Take note of the read syntax
	exception for numbers that cannot fit in the integer type.

2010-03-03  Glenn Morris  <rgm@gnu.org>

	* numbers.texi (Integer Basics, Bitwise Operations):
	* objects.texi (Integer Type): Update for integers now being 30-bit.

2010-02-27  Chong Yidong  <cyd@stupidchicken.com>

	* display.texi (Low-Level Font): Document :otf font-spec property.

2010-02-01  Stefan Monnier  <monnier@iro.umontreal.ca>

	* display.texi (Line Height): Avoid obsolete special default variables
	like default-major-mode.

2010-01-28  Alan Mackenzie  <acm@muc.de>

	* display.texi (Auto Faces): Say fontification-functions is called
	whether or not Font Lock is enabled.  Tidy up the wording a bit.

2010-01-17  Chong Yidong  <cyd@stupidchicken.com>

	* elisp.texi: Remove duplicate edition information (Bug#5407).

2010-01-17  Juanma Barranquero  <lekktu@gmail.com>

	* two.el (volume-header-toc-markup): Fix typos in docstring.

2010-01-04  Stefan Monnier  <monnier@iro.umontreal.ca>

	Avoid dubious uses of save-excursions.
	* positions.texi (Excursions): Recommend the use of
	save-current-buffer if applicable.
	* text.texi (Clickable Text): Fix the example code which used
	save-excursion in a naive way which sometimes preserves point and
	sometimes not.
	* variables.texi (Creating Buffer-Local):
	* os.texi (Session Management):
	* display.texi (GIF Images):
	* control.texi (Cleanups): Use (save|with)-current-buffer.

2010-01-02  Eli Zaretskii  <eliz@gnu.org>

	* modes.texi (Example Major Modes): Fix indentation.  (Bug#5195)

2010-01-02  Chong Yidong  <cyd@stupidchicken.com>

	* nonascii.texi (Text Representations, Character Codes)
	(Converting Representations, Explicit Encoding)
	(Translation of Characters): Use hex notation consistently.
	(Character Sets): Fix map-charset-chars doc (Bug#5197).

2010-01-01  Chong Yidong  <cyd@stupidchicken.com>

	* loading.texi (Where Defined): Make it clearer that these are
	loaded files (Bug#5068).

2009-12-29  Chong Yidong  <cyd@stupidchicken.com>

	* minibuf.texi (Completion Styles): Document `initials' style.

2009-12-25  Chong Yidong  <cyd@stupidchicken.com>

	* frames.texi (Resources): Describe inhibit-x-resources.
	(Size Parameters): Copyedit.

	* hash.texi (Creating Hash):
	* objects.texi (Hash Table Type): Document the new hash table
	printed representation.

	* minibuf.texi (Basic Completion): 4th arg to all-completions is
	obsolete.

	* processes.texi (Process Buffers):
	Document process-kill-buffer-query-function.

2009-12-05  Glenn Morris  <rgm@gnu.org>

	* hooks.texi (Standard Hooks): Remove diary-display-hook, replaced by
	diary-display-function, and no longer recommended to be a hook.
	Update for changes in the names of calendar and diary hooks.
	diary-print-entries-hook has changed section.

2009-11-28  Eli Zaretskii  <eliz@gnu.org>

	* text.texi (Special Properties): More accurate description of
	what the `cursor' property does.

2009-11-26  Kevin Ryde  <user42@zip.com.au>

	* commands.texi (Misc Events): vindex mouse-wheel-up-event and
	mouse-wheel-down-event, the closest thing to a definition for them.
	* os.texi (Startup Summary): vindex inhibit-startup-message and
	inhibit-splash-screen.
	(Command-Line Arguments): vindex argv.
	(Suspending Emacs): vindex suspend-tty-functions and
	resume-tty-functions.  Don't want to index every hook, but having
	the programming ones is helpful.

2009-11-14  Chong Yidong  <cyd@stupidchicken.com>

	* commands.texi (Motion Events): Fix typo (Bug#4907).

2009-11-08  Chong Yidong  <cyd@stupidchicken.com>

	* searching.texi (Char Classes): Note that [:upper:] and [:lower:]
	are affected by case-fold-search (Bug#4483).

2009-11-02  Chong Yidong  <cyd@stupidchicken.com>

	* minibuf.texi (Reading File Names): Note that read-file-name may
	use a graphical file dialog.

2009-10-31  Glenn Morris  <rgm@gnu.org>

	* nonascii.texi (User-Chosen Coding Systems): Minor reword.  (Bug#4817)

2009-10-16  Kevin Ryde  <user42@zip.com.au>

	* files.texi (Magic File Names): Add @vindex file-name-handler-alist,
	in particular so `info-lookup-symbol' can find its docs.

2009-10-16  Chong Yidong  <cyd@stupidchicken.com>

	* variables.texi (Constant Variables): Distinguish from defconst
	variables.
	(Defining Variables): Add cindex.

2009-10-15  Chong Yidong  <cyd@stupidchicken.com>

	* os.texi (Time of Day): Clarify that the microsecond part is
	ignored (Bug#4637).

2009-10-11  Glenn Morris  <rgm@gnu.org>

	* frames.texi (Size and Position): Clarify what is included in the frame
	height.  (Bug#4535)

2009-10-10  Glenn Morris  <rgm@gnu.org>

	* windows.texi (Size of Window): The relationship between window and
	frame heights is not so simple.  (Bug#4535)
	Mention window-full-height-p.

2009-10-07  Stefan Monnier  <monnier@iro.umontreal.ca>

	* positions.texi (Text Lines): Remove goto-line, since it shouldn't be
	used from Lisp.

2009-10-07  Eli Zaretskii  <eliz@gnu.org>

	* files.texi (Directory Names) <abbreviate-file-name>:
	Document that root home directories are not replaced with "~".

2009-10-06  Eli Zaretskii  <eliz@gnu.org>

	* text.texi (Special Properties): Document the meaning of the
	`cursor' text property whose value is an integer.

2009-10-05  Michael Albinus  <michael.albinus@gmx.de>

	* files.texi (Magic File Names): Add `copy-directory'.

2009-10-05  Eli Zaretskii  <eliz@gnu.org>

	* files.texi (File Attributes): Fix description of file
	attributes.  (Bug#4638) Update attributes of files.texi example to
	be more representative.

2009-10-05  Michael Albinus  <michael.albinus@gmx.de>

	* files.texi (Create/Delete Dirs): New command copy-directory.

2009-10-04  Juanma Barranquero  <lekktu@gmail.com>

	* anti.texi (Antinews):
	* macros.texi (Indenting Macros):
	* strings.texi (Creating Strings, Case Conversion):
	Remove duplicate words.

2009-10-01  Michael Albinus  <michael.albinus@gmx.de>

	* files.texi (Create/Delete Dirs): delete-directory has an
	optional parameter RECURSIVE.

2009-10-01  Stefan Monnier  <monnier@iro.umontreal.ca>

	* buffers.texi (Swapping Text): Minor clarification.

2009-10-01  Glenn Morris  <rgm@gnu.org>

	* functions.texi (Declaring Functions): Mention that we also search for
	".m" files in the src/ directory.

2009-09-25  David Engster  <deng@randomsample.de>

	* display.texi (Managing Overlays): Document copy-overlay (Bug#4549).

2009-09-22  Glenn Morris  <rgm@gnu.org>

	* internals.texi (Building Emacs): Mention preloaded-file-list.

2009-09-14  Alan Mackenzie  <acm@muc.de>

	* os.texi (Terminal Output): Put "@code{}" around "stdout".

2009-09-13  Chong Yidong  <cyd@stupidchicken.com>

	* functions.texi (Anonymous Functions): Rearrange discussion,
	giving usage of unquoted lambda forms first.  Mention that
	`function' and `#'' are no longer required (Bug#4290).

2009-09-11  Alan Mackenzie  <acm@muc.de>

	* os.texi (Terminal Output): Document `send-string-to-terminal' in
	batch mode.

2009-09-01  Glenn Morris  <rgm@gnu.org>

	* display.texi (Face Functions): Mention define-obsolete-face-alias.

2009-08-26  Ulrich Mueller  <ulm@gentoo.org>

	* nonascii.texi (Character Codes): Fix typos.

2009-08-25  Michael Albinus  <michael.albinus@gmx.de>

	* processes.texi (Synchronous Processes): New defvar
	process-file-side-effects.

2009-08-25  Glenn Morris  <rgm@gnu.org>

	* display.texi (Fontsets): Fix typo.

	* files.texi (Format Conversion Round-Trip): Mention nil regexp.

2009-08-19  Stefan Monnier  <monnier@iro.umontreal.ca>

	* processes.texi (Asynchronous Processes): Adjust arglist of
	start-process-shell-command and start-file-process-shell-command.

2009-08-15  Chong Yidong  <cyd@stupidchicken.com>

	* advice.texi (Argument Access in Advice): Note that argument
	positions are zero-based (Bug#3932).

	* commands.texi (Distinguish Interactive): Minor copyedit.

	* display.texi (Face Attributes): Add xref to Displaying Faces for
	explanation of "underlying face".

	* customize.texi (Common Keywords): Add xref to Loading.

	* loading.texi (How Programs Do Loading): Add xref to Lisp
	Libraries node in the Emacs manual.

2009-08-13  Chong Yidong  <cyd@stupidchicken.com>

	* objects.texi (Meta-Char Syntax): Add xref to Strings of Events.

2009-07-18  Chong Yidong  <cyd@stupidchicken.com>

	* processes.texi (Shell Arguments): Copyedits.

2009-07-18  Glenn Morris  <rgm@gnu.org>

	* loading.texi (Repeated Loading): Fix typo.

2009-07-16  Richard Stallman  <rms@gnu.org>

	* buffers.texi (Swapping Text): Recommend setting
	write-region-annotate-functions and buffer-saved-size.

	* backups.texi (Auto-Saving): Document buffer-saved-size = -2.

2009-07-15  Glenn Morris  <rgm@gnu.org>

	* edebug.texi: Minor re-phrasings throughout.
	(Edebug Execution Modes): Sit-for affects continue mode too.
	(Jumping): Use `forward-sexp' rather than its keybinding.
	(Edebug Misc): Fix Q binding.
	(Edebug Eval): Remove cl version.
	(Printing in Edebug): Clarify print-length etc.
	(Instrumenting Macro Calls): Defopt edebug-eval-macro-args.
	(Specification List): Remove edebug-unwrap findex entry.
	(Specification Examples): defmacro is actually not the same as defun.
	Escape "`" in example.

2009-07-15  Chong Yidong  <cyd@stupidchicken.com>

	* markers.texi (The Mark): Document optional arg to
	deactivate-mark.

2009-07-11  Kevin Ryde  <user42@zip.com.au>

	* hooks.texi (Standard Hooks): Fix cross-references.

	* loading.texi (Named Features): Refer to eval-after-load.

2009-07-11  Glenn Morris  <rgm@gnu.org>

	* Makefile.in (TEXI2PDF): New.
	(elisp.pdf): New target.

	* searching.texi (Regexp Backslash): Fix typo.

	* elisp.texi (Top): Display copyright notice at start of non-TeX.

2009-07-10  Glenn Morris  <rgm@gnu.org>

	* elisp.texi, vol1.texi, vol2.texi: Update @detailmenu.

	* customize.texi (Customization Types):
	* display.texi (Abstract Display):
	* objects.texi (Character Type, String Type):
	Merge in some menu descriptions from elisp.texi.

	* hash.texi (Hash Tables):
	* modes.texi (Multiline Font Lock):
	End menu description with period.

2009-07-09  Glenn Morris  <rgm@gnu.org>

	* back.texi: Don't hard-code texinfo location.

	* two-volume.make (texinfodir): New, with location of texinfo.tex.
	(tex): Add texinfodir to TEXINPUTS.
	(elisp1med-init, elisp2med-init): Use texinfodir.

	* Makefile.in (texinfodir): Rename from usermanualdir, and update.
	(clean): Add two-volume.make intermediate files.

	* elisp.texi, vol1.texi, vol2.texi:
	Use a DATE variable with the publication date, and update it.
	Fix antinews menu description.

	* vol1.texi, vol2.texi: Update VERSION to match elisp.texi.
	Update the detailed node listing to match elisp.texi.

	* README: Update edition to match elisp.texi.

	* objects.texi (General Escape Syntax):
	* nonascii.texi (Character Sets):
	Use consistent case for "Unicode Standard".

	* anti.texi (Antinews):
	* customize.texi (Variable Definitions):
	* functions.texi (Declaring Functions):
	* nonascii.texi (Character Properties):
	* processes.texi (Serial Ports):
	* text.texi (Special Properties):
	* tips.texi (Coding Conventions):
	Minor rearrangements to improve TeX line-filling.

	* commands.texi (Using Interactive): Fix cross-reference.

2009-07-01  Jan Djärv  <jan.h.d@swipnet.se>

	* frames.texi (Management Parameters): Mention sticky.

2009-07-01  Andreas Schwab  <aschwab@redhat.com>

	* help.texi (Help Functions): Fix description of help-buffer and
	help-setup-xref to use @defun instead of @deffn.

2009-07-01  Jan Djärv  <jan.h.d@swipnet.se>

	* frames.texi (Size Parameters): Mention maximized for fullscreen.

2009-06-24  Chong Yidong  <cyd@stupidchicken.com>

	* display.texi (Window Systems): Add ns to the list.

2009-06-21  Chong Yidong  <cyd@stupidchicken.com>

	* Branch for 23.1.

2009-06-17  Martin Rudalics  <rudalics@gmx.at>

	* windows.texi (Dedicated Windows): Fix typo.
	(Resizing Windows): Replace @defun by @deffn.

2009-06-17  Glenn Morris  <rgm@gnu.org>

	* variables.texi (Directory Local Variables):
	Update for 2009-04-11 name-change of dir-locals-directory-alist.

2009-06-09  Kenichi Handa  <handa@m17n.org>

	* nonascii.texi (Character Sets): State clearly that FROM and TO
	are codepoints of CHARSET.

2009-06-07  Chong Yidong  <cyd@stupidchicken.com>

	* minibuf.texi (Reading File Names): Fix introductory text.
	Suggested by stan@derbycityprints.com.
	(High-Level Completion): Fix typo.

2009-05-28  Chong Yidong  <cyd@stupidchicken.com>

	* frames.texi (Text Terminal Colors): Multi-tty is already
	implemented, but tty-local colors are not.

2009-05-27  Chong Yidong  <cyd@stupidchicken.com>

	* hooks.texi (Standard Hooks): Remove mention of obsolete
	redisplay-end-trigger-functions.

	* internals.texi (Window Internals): Remove mention of obsolete
	redisplay-end-trigger-functions.

2009-05-21  Martin Rudalics  <rudalics@gmx.at>

	* abbrevs.texi (Abbrev Mode): abbrev-mode is an option.

	* backups.texi (Making Backups): backup-directory-alist and
	make-backup-file-name-function are options.
	(Auto-Saving): auto-save-list-file-prefix is an option.

	* buffers.texi (Killing Buffers): buffer-offer-save is an
	option.

	* display.texi (Refresh Screen): no-redraw-on-reenter is an
	option.
	(Echo Area Customization): echo-keystrokes is an option.
	(Selective Display): selective-display-ellipses is an option.
	(Temporary Displays): temp-buffer-show-function is an option.
	(Face Attributes): underline-minimum-offset and x-bitmap-file-path
	are options.
	(Font Selection): face-font-family-alternatives,
	face-font-selection-order, face-font-registry-alternatives, and
	scalable-fonts-allowed are options.
	(Fringe Indicators): indicate-buffer-boundaries is an option.
	(Fringe Cursors): overflow-newline-into-fringe is an option.
	(Scroll Bars): scroll-bar-mode is an option.

	* eval.texi (Eval): max-lisp-eval-depth is an option.

	* files.texi (Visiting Functions): find-file-hook is an option.
	(Directory Names): directory-abbrev-alist is an option.
	(Unique File Names): temporary-file-directory and
	small-temporary-file-directory are options.

	* frames.texi (Initial Parameters): initial-frame-alist,
	minibuffer-frame-alist and default-frame-alist are options.
	(Cursor Parameters): blink-cursor-alist and
	cursor-in-non-selected-windows ar options.
	(Window System Selections): selection-coding-system is an
	option.
	(Display Feature Testing): display-mm-dimensions-alist is an
	option.

	* help.texi (Help Functions): help-char and help-event-list are
	options.

	* keymaps.texi (Functions for Key Lookup): meta-prefix-char is
	an option.

	* minibuf.texi (Minibuffer History): history-length and
	history-delete-duplicates are options.
	(High-Level Completion): read-buffer-function and
	read-buffer-completion-ignore-case are options.
	(Reading File Names): read-file-name-completion-ignore-case is
	an option.

	* modes.texi (Mode Line Top): mode-line-format is an option.
	(Mode Line Variables): mode-line-position and mode-line-modes
	are options.

	* nonascii.texi (Text Representations):
	enable-multibyte-characters is an option.
	(Default Coding Systems): auto-coding-regexp-alist,
	file-coding-system-alist, auto-coding-alist and
	auto-coding-functions are options.
	(Specifying Coding Systems): inhibit-eol-conversion is an
	option.

	* os.texi (Init File): site-run-file is an option.
	(System Environment): mail-host-address is an option.
	(User Identification): user-mail-address is an option.
	(Terminal Output): baud-rate is an option.

	* positions.texi (Word Motion): words-include-escapes is an
	option.

	* searching.texi (Standard Regexps): page-delimiter,
	paragraph-separate, paragraph-separate and sentence-end are
	options.

	* text.texi (Margins): left-margin and fill-nobreak-predicate
	are options.

	* variables.texi (Local Variables): max-specpdl-size is an
	option.

	* windows.texi (Choosing Window):
	split-window-preferred-function, special-display-function and
	display-buffer-function are options.

2009-05-20  Chong Yidong  <cyd@stupidchicken.com>

	Fix errors spotted by Martin Rudalics.

	* syntax.texi (Position Parse): Document rationale for ignored
	arguments to syntax-ppss-flush-cache.

	* processes.texi (Input to Processes): Mark PROCESS arg to
	process-running-child-p as optional.
	(Network Options): Document NO-ERROR arg to
	set-network-process-option.

	* buffers.texi (Indirect Buffers): Mark clone-indirect-buffer as a
	command.

	* searching.texi (POSIX Regexps): Mark posix-search-forward and
	posix-search-backward as commands.

	* os.texi (Killing Emacs): Mark kill-emacs as a command.
	(Suspending Emacs): Mark suspend-emacs as a command.
	(Processor Run Time): Mark emacs-uptime and emacs-init-time as
	commands.
	(Terminal Output): Remove obsolete function baud-rate.
	Document TERMINAL arg for send-string-to-terminal.

	* nonascii.texi (Terminal I/O Encoding): Document TERMINAL arg for
	terminal-coding-system and set-terminal-coding-system.
	(Explicit Encoding): Mark DESTINATION arg of decode-coding-region
	as optional.
	(Character Sets): Document RESTRICTION arg of char-charset.
	(Character Codes): Mark POS argument to get-byte as optional.

	* minibuf.texi (Minibuffer Misc): Document ARGS arg for
	minibuffer-message.

	* files.texi (Create/Delete Dirs): Mark make-directory and
	delete-directory as commands.

	* abbrevs.texi (Abbrev Tables): Fix arglist for make-abbrev-table.

	* text.texi (Base 64): Mark base64-decode-string and
	base64-encode-string as commands.
	(Columns): Mark move-to-column as a command.
	(Mode-Specific Indent): Document RIGID arg to
	indent-for-tab-command.
	(Region Indent): Mark TO-COLUMN arg to indent-region as optional.
	Mark indent-code-rigidly as a command.
	(Substitution): Mark translate-region as a command.

	* frames.texi (Size and Position): Remove obsolete functions
	screen-height and screen-width.

2009-05-19  Chong Yidong  <cyd@stupidchicken.com>

	* windows.texi (Cyclic Window Ordering, Cyclic Window Ordering)
	(Displaying Buffers, Resizing Windows): Correct mistakes;
	next-window, previous-window, and pop-to-buffer are not commands,
	and fit-window-to-buffer" is a command.  (Pointed out by Martin
	Rudalics.)

2009-05-17  Richard M Stallman  <rms@gnu.org>

	* modes.texi (Precalculated Fontification): Clarify text.

2009-05-17  Martin Rudalics  <rudalics@gmx.at>

	* windows.texi (Selecting Windows): Clarify descriptions of
	with-selected-window and get-lru-window.
	(Cyclic Window Ordering): Refer to particular frame when talking
	about how splitting affects the ordering.
	(Displaying Buffers): Fix descriptions of switch-to-buffer and
	switch-to-buffer-other-window.  Explain how setting of
	display-buffer-reuse-frames affects pop-to-buffer.
	(Choosing Window): Clarify some details in descriptions of
	display-buffer-reuse-frames, pop-up-frames, and
	pop-up-frame-function.
	(Dedicated Windows): Clarify some details.
	(Textual Scrolling): Replace term vscroll by term vertical
	scroll position.
	(Vertical Scrolling): Fix typo.
	(Window Hooks): Relate text on jit-lock-register to window
	scrolling and size changes.

2009-05-14  Chong Yidong  <cyd@stupidchicken.com>

	* frames.texi (Initial Parameters): Clarify what the initial
	minibuffer frame is.
	(Buffer Parameters): Note that the minibuffer parameter can not be
	altered.

	* anti.texi (Antinews): Copyedits.  Rearrange some entries.
	Document display-buffer changes.

2009-05-13  Chong Yidong  <cyd@stupidchicken.com>

	* anti.texi (Antinews): Rewrite for Emacs 22.

	* abbrevs.texi (Abbrevs): Add xref to Creating Symbols when
	obarrays are first mentioned.  Define "system abbrev" more
	prominently, and add it to the index.
	(Abbrev Mode, Abbrev Tables, Defining Abbrevs, Abbrev Properties):
	Copyedits.
	(Abbrev Expansion): Document abbrev-insert.

2009-05-12  Chong Yidong  <cyd@stupidchicken.com>

	* frames.texi (Font and Color Parameters): Rename from Color
	Parameters.  Document font-backend parameter.

	* vol2.texi (Top): Update node listing.
	* vol1.texi (Top): Update node listing.
	* elisp.texi (Top): Update node listing.

2009-05-11  Martin Rudalics  <rudalics@gmx.at>

	* windows.texi (Choosing Window): Don't explicitly refer to
	split-window-sensibly's window argument in descriptions of
	split-height-threshold and split-width-threshold.

2009-05-10  Martin Rudalics  <rudalics@gmx.at>

	* windows.texi (Choosing Window): Fix rewrite of window
	splitting section.

2009-05-09  Eli Zaretskii  <eliz@gnu.org>

	* nonascii.texi (Default Coding Systems):
	Document find-auto-coding, set-auto-coding, and auto-coding-alist.
	Add indexing.
	(Lisp and Coding Systems): Add index entries.

2009-05-09  Martin Rudalics  <rudalics@gmx.at>

	* windows.texi (Choosing Window): Describe split-window-sensibly
	and rewrite section on window splitting accordingly.
	(Textual Scrolling): Replace `...' by @code{...}.

2009-05-04  Chong Yidong  <cyd@stupidchicken.com>

	* hooks.texi (Standard Hooks): Add abbrev-expand-functions.
	Remove obsoleted pre-abbrev-expand-hook.

	* locals.texi (Standard Buffer-Local Variables): Consolidate table
	entries.

	* internals.texi (Object Internals): Don't assume 32-bit machines
	are the norm.
	(Buffer Internals): Consolidate table entries for readability.
	(Window Internals): Synch field names to window.h.
	(Process Internals): Synch field names to process.h.

2009-04-29  Chong Yidong  <cyd@stupidchicken.com>

	* variables.texi (File Local Variables): Note that read-circle is
	bound to nil when reading file-local variables.

	* streams.texi (Input Functions): Document read-circle.
	(Output Variables): Add xref to Circular Objects.

2009-04-25  Chong Yidong  <cyd@stupidchicken.com>

	* tips.texi (Coding Conventions): Copyedits.  Add xref to Named
	Features and Coding System Basics.  Node that "p" stands for
	"predicate".  Recommend utf-8-emacs instead of emacs-mule.
	(Key Binding Conventions): Emacs does use S-down-mouse-1, for
	mouse-appearance-menu.
	(Programming Tips): Add xref to Progress.

2009-04-22  Chong Yidong  <cyd@stupidchicken.com>

	* os.texi (Command-Line Arguments):
	Document command-line-args-left.
	(Suspending Emacs): Adapt text to multi-tty case.  Document use of
	terminal objects for tty arguments.
	(Startup Summary): Add xref to Session Management.
	(Session Management): Mention emacs-session-restore.  Copyedits.

2009-04-20  Chong Yidong  <cyd@stupidchicken.com>

	* os.texi (Startup Summary): Copyedits.  The init file is not
	necessarily named .emacs now.  Document initial-buffer-choice and
	initial-scratch-message.  Note where Emacs exits in batch mode.
	Document inhibit-splash-screen as an alias.
	(Init File): Be neutral about which init file name to use.

2009-04-16  Chong Yidong  <cyd@stupidchicken.com>

	* os.texi (System Interface): Fix Texinfo usage.

2009-04-15  Chong Yidong  <cyd@stupidchicken.com>

	* searching.texi (Regexp Backslash): Also refer to shy groups as
	non-capturing or unnumbered groups.
	(Regexp Functions): Add cross-reference to Regexp Backslash.

	* display.texi (Truncation): Overlays can use line-prefix and
	wrap-prefix too.
	(Overlay Properties): Document wrap-prefix and line-prefix.
	(Face Attributes): Document underline-minimum-offset.
	(Face Remapping): Copyedits.
	(Low-Level Font): Copyedits.
	(Image Cache): Note that the image cache is shared between frames.
	(Line Height): Emphasize that line-spacing only takes effect on
	graphical terminals.

2009-04-13  Chong Yidong  <cyd@stupidchicken.com>

	* display.texi (Refresh Screen): Note that a passage about screen
	refreshing is text terminal only.
	(Forcing Redisplay): Delete misleading comment---sit-for calls
	redisplay, not the other way around.
	(Truncation): Note new values of truncate-partial-width-windows.
	Copyedits.
	(Invisible Text): Document invisible-p.

2009-04-11  Eli Zaretskii  <eliz@gnu.org>

	* display.texi (Overlays): Overlays don't scale well.  See
	http://lists.gnu.org/archive/html/emacs-devel/2009-04/msg00243.html.

2009-04-10  Chong Yidong  <cyd@stupidchicken.com>

	* syntax.texi (Syntax Table Functions): Document cons cell
	argument for modify-syntax-entry.
	(Categories): Document cons cell argument for
	modify-category-entry.

	* searching.texi (String Search): Document word-search-forward-lax
	and word-search-backward-lax.
	(Searching and Case): Describe isearch behavior more precisely.

	* keymaps.texi (Tool Bar): Mention that some platforms do not
	support multi-line toolbars.  Suggested by Stephen Eglen.

	* frames.texi (Layout Parameters): Mention that Nextstep also
	allows only one tool-bar line.  Suggested by Stephen Eglen.

	* nonascii.texi (Text Representations): Copyedits.
	(Coding System Basics): Also mention utf-8-emacs.
	(Converting Representations, Selecting a Representation)
	(Scanning Charsets, Translation of Characters, Encoding and I/O):
	Copyedits.
	(Character Codes): Mention role of codepoints 1114112 to 4194175.

2009-04-09  Chong Yidong  <cyd@stupidchicken.com>

	* text.texi (Yank Commands): Note that yank uses push-mark.
	(Filling): Clarify REGION argument of fill-paragraph.
	Document fill-forward-paragraph-function.
	(Special Properties): Remove "new in Emacs 22" declaration.
	(Clickable Text): Merge with Links and Mouse-1 node.

	* display.texi (Button Properties, Button Buffer Commands):
	Change xref to Clickable Text.

	* tips.texi (Key Binding Conventions): Change xref to Clickable
	Text.

	* elisp.texi (Top): Update node listing.

2009-04-05  Chong Yidong  <cyd@stupidchicken.com>

	* markers.texi (The Mark): Copyedits.  Improve description of
	handle-shift-selection.
	(The Region): Move use-region-p here from The Mark.

	* positions.texi (Screen Lines): Document (cols . lines) argument
	for vertical-motion.

2009-04-04  Chong Yidong  <cyd@stupidchicken.com>

	* frames.texi (Frames): Clean up introduction.  Document `ns'
	return value for framep.
	(Creating Frames): Note how the terminal is chosen.
	(Multiple Terminals, Multiple Displays): Merge into a single node.
	(Color Parameters): Fix typo.

	* variables.texi (Local Variables, Buffer-Local Variables)
	(Creating Buffer-Local): Change link to Multiple Terminals.

	* os.texi (X11 Keysyms): Change link to Multiple Terminals.

	* keymaps.texi (Controlling Active Maps): Change link to Multiple
	Terminals.

	* commands.texi (Command Loop Info, Keyboard Macros): Change link
	to Multiple Terminals.

	* elisp.texi (Top): Update node listing.
	* vol2.texi (Top): Update node listing.
	* vol1.texi (Top): Update node listing.

	* buffers.texi (Current Buffer): Note that the append-to-buffer
	example is no longer in synch with the latest code.  Tie the two
	examples together.

	* files.texi (File Attributes): Move note about MS-DOS from
	Changing Files to File Attributes.
	(Create/Delete Dirs): Note that mkdir is an alias for this.

2009-04-01  Markus Triska  <triska@gmx.at>

	* processes.texi (Filter Functions): Suggest how to handle output
	batches.

2009-03-30  Chong Yidong  <cyd@stupidchicken.com>

	* help.texi (Accessing Documentation): Update example to use
	help-setup-xref and with-help-window.
	(Help Functions): Remove print-help-return-message, which is
	semi-obsolete due to with-help-window.  Document help-buffer and
	help-setup-xref.

2009-03-29  Chong Yidong  <cyd@stupidchicken.com>

	* help.texi (Accessing Documentation, Help Functions):
	Remove information about long-obsolete Emacs versions.

	* modes.texi (Mode Line Variables): The default values of the mode
	line variables are now more complicated.

2009-03-28  Chong Yidong  <cyd@stupidchicken.com>

	* modes.texi (Major Mode Conventions): Note that specialness is
	inherited.
	(Derived Modes): Note that define-derive-mode sets the mode-class
	property.

	* keymaps.texi (Prefix Keys): The M-g prefix key is now named
	goto-map.  Add search-map to the list.

2009-03-27  Eli Zaretskii  <eliz@gnu.org>

	* os.texi (System Environment): Update the list of system-type
	values.

	* markers.texi (The Mark) <handle-shift-selection>: Update for
	removal of the optional argument DEACTIVATE.

2009-03-25  Chong Yidong  <cyd@stupidchicken.com>

	* commands.texi (Focus Events): Most X window managers don't use
	focus-follows-mouse nowadays.

2009-03-24  Chong Yidong  <cyd@stupidchicken.com>

	* commands.texi (Defining Commands): Clarify introduction.
	(Using Interactive): Not that interactive can be put in a symbol
	property.
	(Interactive Call): Note that a symbol with a non-nil
	interactive-form property satisfies commandp.

2009-03-23  Juanma Barranquero  <lekktu@gmail.com>

	* minibuf.texi (Intro to Minibuffers): Fix typos.

2009-03-23  Chong Yidong  <cyd@stupidchicken.com>

	* minibuf.texi (Intro to Minibuffers): Remove long-obsolete info
	about minibuffers in old Emacs versions.  Copyedits.
	Emphasize that enable-recursive-minibuffers defaults to nil.
	(Text from Minibuffer): Simplify introduction.

2009-03-22  Alan Mackenzie  <acm@muc.de>

	* commands.texi (Using Interactive): Clarify string argument to
	`interactive' - even promptless elements need \n separators.

2009-03-18  Chong Yidong  <cyd@stupidchicken.com>

	* minibuf.texi (Completion Styles): New node.

	* elisp.texi (Top): Update node listing.

2009-03-17  Chong Yidong  <cyd@stupidchicken.com>

	* minibuf.texi (Basic Completion): Note that
	read-file-name-completion-ignore-case and
	read-buffer-completion-ignore-case can override
	completion-ignore-case.
	(Minibuffer Completion): Document completing-read changes.
	(Completion Commands): Avoid mentioning partial completion mode.
	Document minibuffer-completion-confirm changes, and
	minibuffer-confirm-exit-commands.
	(High-Level Completion): Document new require-match behavior for
	read-buffer.  Document read-buffer-completion-ignore-case.
	(Reading File Names): Document new require-match behavior for
	read-file-name.

2009-03-14  Chong Yidong  <cyd@stupidchicken.com>

	* debugging.texi (Error Debugging): Don't mislead the reader into
	thinking that debug-on-error enters debugger for C-f at EOB.
	(Error Debugging): Setting debug-on-init within the init file
	works, and has for some time.

2009-03-13  Kenichi Handa  <handa@m17n.org>

	* display.texi (Fontsets): Update the description.

2009-03-13  Chong Yidong  <cyd@stupidchicken.com>

	* advice.texi (Advising Primitives): Link to What Is a Function.

2009-03-12  Chong Yidong  <cyd@stupidchicken.com>

	* compile.texi (Speed of Byte-Code): Update example.
	(Disassembly): Update examples.

	* loading.texi (Repeated Loading): Simplify examples.

	* customize.texi (Common Keywords): It's not necessary to use :tag
	to remove hyphens, as custom-unlispify-tag-name does it
	automatically.
	(Variable Definitions): Link to File Local Variables.
	Document customized-value symbol property.
	(Customization Types): Move menu to end of node.

2009-03-10  Chong Yidong  <cyd@stupidchicken.com>

	* macros.texi (Compiling Macros): Omit misleading sentence, which
	implied that macros can only be used in the same file they are
	defined.
	(Backquote): Remove obsolete information about Emacs 19.

2009-03-05  John Foerch  <jjfoerch@earthlink.net>  (tiny change)

	* display.texi (Display Margins): Fix paren typo.

2009-02-27  Chong Yidong  <cyd@stupidchicken.com>

	* elisp.texi (Top): Update node listing.

	* variables.texi (Variables): Clarify introduction.
	(Global Variables): Mention that setq is a special form.
	(Local Variables): Use active voice.
	(Tips for Defining): Mention marking variables as safe.
	(Buffer-Local Variables): Mention terminal-local and frame-local
	variables together.
	(File Local Variables): Copyedits.
	(Frame-Local Variables): Note that they are not really useful.
	(Future Local Variables): Node deleted.

	* objects.texi (General Escape Syntax): Update explanation of
	Unicode escape syntax.

2009-02-23  Chong Yidong  <cyd@stupidchicken.com>

	* control.texi (Control Structures): Add cindex entry for "textual
	order".

	* eval.texi (Intro Eval): Copyedits.  Standardize on "form"
	instead of "expression" throughout.
	(Function Indirection): Copyedits.  Use active voice.
	(Eval): The default value of max-lisp-eval-depth is now 400.

2009-02-23  Miles Bader  <miles@gnu.org>

	* processes.texi (System Processes): Rename `system-process-attributes'
	to `process-attributes'.

2009-02-22  Chong Yidong  <cyd@stupidchicken.com>

	* symbols.texi (Property Lists): Emphasize that property lists are
	not restricted to symbol cells.
	(Other Plists): Copyedit.

	* sequences.texi (Sequences Arrays Vectors): Make introduction
	more concise.
	(Arrays): Mention char-tables and bool-vectors too.
	(Vectors): Don't repeat information given in Arrays node.  Link to
	nodes that explain the vector usage examples.
	(Char-Tables): Note that char-table elements can have arbitrary
	type.  Explain effect of omitted char-table-extra-slots property.
	Link to Property Lists node.

2009-02-22  Chong Yidong  <cyd@stupidchicken.com>

	* lists.texi (Building Lists): Remove obsolete Emacs 20 usage of
	`append'.
	(List Elements): Copyedits.

	* sequences.texi (Vector Functions): Remove obsolete Emacs 20 use
	of `vconcat'.

	* strings.texi (Creating Strings): Copyedits.  Remove obsolete
	Emacs 20 usage of `concat'.
	(Case Conversion): Copyedits.

2009-02-21  Chong Yidong  <cyd@stupidchicken.com>

	* objects.texi (Lisp Data Types, Syntax for Strings, Buffer Type):
	Minor edits.
	(Frame Configuration Type): Emphasize that it is not primitive.
	(Font Type): New node.
	(Type Predicates): Add fontp; type-of now recognizes font object
	types.

	* intro.texi (Version Info): Update version numbers in examples.
	(Acknowledgements): List more contributors.

	* elisp.texi: Bump version number to 3.0.
	(Top): Link to Font Type node.

2009-02-20  Juanma Barranquero  <lekktu@gmail.com>

	* modes.texi (Major Mode Conventions): Remove duplicate words.
	(Customizing Keywords): Fix typo.

2009-02-14  Eli Zaretskii  <eliz@gnu.org>

	* nonascii.texi (User-Chosen Coding Systems): Document that
	select-safe-coding-system suggests raw-text if there are raw bytes
	in the region.
	(Explicit Encoding): Warn not to use `undecided' when encoding.

2009-02-11  Glenn Morris  <rgm@gnu.org>

	* frames.texi (Visibility of Frames): Mention the effect multiple
	workspaces/desktops can have on visibility.

2009-02-07  Eli Zaretskii  <eliz@gnu.org>

	* text.texi (Commands for Insertion):
	* commands.texi (Event Mod):
	* keymaps.texi (Searching Keymaps):
	* nonascii.texi (Translation of Characters):
	Reinstate documentation of translation-table-for-input.
	(Explicit Encoding): Document the `charset' text property produced
	by decode-coding-region and decode-coding-string.

2009-01-27  Alan Mackenzie  <acm@muc.de>

	* modes.texi (Search-based Fontification): Correct a typo.

2009-01-25  Juanma Barranquero  <lekktu@gmail.com>

	* abbrevs.texi (Abbrev Table Properties): Fix typo.
	Reported by Seweryn Kokot <sewkokot@gmail.com>.  (Bug#2039)

2009-01-24  Eli Zaretskii  <eliz@gnu.org>

	* display.texi (Window Systems): Document the value of
	`initial-window-system' under --daemon.

	* os.texi (System Environment): Remove description of the
	`environment' function which has been deleted.

2009-01-22  Dan Nicolaescu  <dann@ics.uci.edu>

	* frames.texi (Multiple Displays): Remove documentation for
	removed function make-frame-on-tty.

2009-01-22  Chong Yidong  <cyd@stupidchicken.com>

	* files.texi (Format Conversion Piecemeal): Clarify behavior of
	write-region-annotate-functions.
	Document write-region-post-annotation-function.

2009-01-19  Chong Yidong  <cyd@stupidchicken.com>

	* display.texi (Font Lookup): Document WIDTH argument of
	x-list-fonts.

2009-01-17  Eli Zaretskii  <eliz@gnu.org>

	* maps.texi (Standard Keymaps): Rename function-key-map to
	local-function-key-map.

	* keymaps.texi (Translation Keymaps): Rename function-key-map to
	local-function-key-map.

	* nonascii.texi (Terminal I/O Encoding): `keyboard-coding-system'
	and `set-keyboard-coding-system' now accept an optional terminal
	argument.

	* commands.texi (Event Mod): `keyboard-translate-table' is now
	terminal-local.
	(Function Keys): Rename function-key-map to
	local-function-key-map.

	* elisp.texi (Top): Make @detailmenu be consistent with changes in
	frames.texi.

	* hooks.texi (Standard Hooks): Document `delete-frame-functions'
	`delete-terminal-functions', `suspend-tty-functions' and
	`resume-tty-functions'.

	* frames.texi (Frames): Document `frame-terminal' and
	`terminal-live-p'.
	(Multiple Displays): Document `make-frame-on-tty'.
	(Multiple Terminals): Document `terminal-list', `delete-terminal',
	`terminal-name', and `get-device-terminal'.
	(Terminal Parameters): Document `terminal-parameters',
	`terminal-parameter', and `set-terminal-parameter'.

	* os.texi (System Environment): Document `environment' and
	`initial-environment'.
	(Suspending Emacs): Update for multi-tty; document
	`suspend-tty', `resume-tty', and `controlling-tty-p'.

	* nonascii.texi (Coding System Basics): More accurate description
	of `raw-text'.

2009-01-12  Juanma Barranquero  <lekktu@gmail.com>

	* display.texi (Low-Level Font): Fix typo.

2009-01-10  Chong Yidong  <cyd@stupidchicken.com>

	* elisp.texi (Top): Update node listing.

	* display.texi (PostScript Images): Node deleted.

2009-01-10  Eli Zaretskii  <eliz@gnu.org>

	* processes.texi (Decoding Output): Document that null bytes force
	no-conversion for reading process output.

	* files.texi (Reading from Files): Document that null bytes force
	no-conversion when visiting files.

	* processes.texi (Serial Ports): Improve wording, suggested by RMS.

	* nonascii.texi (Lisp and Coding Systems):
	Document inhibit-null-byte-detection and inhibit-iso-escape-detection.
	(Character Properties): Improve wording.

2009-01-09  Chong Yidong  <cyd@stupidchicken.com>

	* display.texi (Font Lookup): Remove obsolete function
	x-font-family-list.  x-list-fonts accepts Fontconfig/GTK syntax.
	(Low-Level Font): Rename from Fonts, move to end of Faces section.
	(Font Selection): Reorder order of variable descriptions.
	Minor clarifications.

	* elisp.texi (Top): Update node listing.

2009-01-09  Glenn Morris  <rgm@gnu.org>

	* commands.texi (Command Loop Info): Say that last-command-char and
	last-input-char are obsolete aliases.

	* edebug.texi (Edebug Recursive Edit): Remove separate references to
	last-input-char and last-command-char, since they are just aliases for
	last-input-event and last-command-event.

	* minibuf.texi (Minibuffer Commands): Use last-command-event rather than
	last-command-char.

2009-01-08  Chong Yidong  <cyd@stupidchicken.com>

	* elisp.texi: Update node listing.

	* display.texi (Faces): Put Font Selection node after Auto Faces.
	(Face Attributes): Don't link to Font Lookup.
	Document font-family-list.
	(Fonts): New node.

2009-01-08  Jason Rumney  <jasonr@gnu.org>

	* frames.texi (Pointer Shape): Clarify that only X supports
	changing the standard pointer shapes.  (Bug#1485)

2009-01-08  Chong Yidong  <cyd@stupidchicken.com>

	* display.texi (Attribute Functions): Note that a function value
	:height is relative, and that compatibility functions work by
	calling set-face-attribute.
	(Displaying Faces): Reorder list in order of increasing priority.
	(Face Remapping): New node.  Content moved here from Displaying
	Faces.
	(Glyphs): Link to Face Functions.

2009-01-08  Chong Yidong  <cyd@stupidchicken.com>

	* display.texi (Faces): Don't discuss face id here.  facep does
	not return t.
	(Defining Faces): Minor clarification.
	(Face Attributes): Rearrange items to match docstring of
	set-face-attribute.  Add :foundry attribute.  Document new role of
	:font attribute.  Texinfo usage fix.
	(Attribute Functions): Copyedits.
	(Face Functions): Note that face number is seldom used.

2009-01-05  Richard M Stallman  <rms@gnu.org>

	* strings.texi (Predicates for Strings): Minor clarification.

	* functions.texi (Function Safety): Texinfo usage fix.

2009-01-04  Eduard Wiebe  <usenet@pusto.de>  (tiny change)

	* objects.texi (General Escape Syntax): Fix typo.

2009-01-03  Martin Rudalics  <rudalics@gmx.at>

	* windows.texi (Choosing Window): Say that pop-up-frame-alist
	works via the default value of pop-up-frame-function.

2009-01-02  Eli Zaretskii  <eliz@gnu.org>

	* processes.texi (System Processes): Document the `time' and
	`ctime' attributes of `system-process-attributes'.

2009-01-01  Chong Yidong  <cyd@stupidchicken.com>

	* display.texi (Face Attributes): Clarify :height attribute.

2008-12-31  Martin Rudalics  <rudalics@gmx.at>

	* buffers.texi (The Buffer List): Clarify what moves a buffer to
	the front of the buffer list.  Add entries for `last-buffer' and
	`unbury-buffer'.

2008-12-27  Eli Zaretskii  <eliz@gnu.org>

	* elisp.texi (Top): Add @detailmenu items for "Multiple Terminals"
	and its subsections.

	* frames.texi (Multiple Terminals, Low-level Terminal)
	(Terminal Parameters, Frames on Other TTY devices): New sections.
	(Frames): Add an xref to "Multiple Terminals".

	* elisp.texi (Top): Add @detailmenu item for "Terminal Type".

	* objects.texi (Terminal Type): New node.
	(Editing Types): Add it to the menu.

	* elisp.texi (Top): Add a @detailmenu item for "Directory Local
	Variables".

	* variables.texi (Directory Local Variables): New node.
	(Variables): Add a menu item for it.

	* loading.texi (Autoload): Document `generate-autoload-cookie' and
	`generated-autoload-file'.

2008-12-20  Eli Zaretskii  <eliz@gnu.org>

	* os.texi (Startup Summary): Add xref to documentation of
	`initial-window-system'.

	* display.texi (Window Systems): Document `window-system' the
	function.  The variable `window-system' is now frame-local.
	Document `initial-window-system'.

2008-12-19  Martin Rudalics  <rudalics@gmx.at>

	* windows.texi (Windows): Rewrite description of
	fit-window-to-buffer.

2008-12-13  Glenn Morris  <rgm@gnu.org>

	* modes.texi (Font Lock Basics): Fix level description.  (Bug#1534)
	(Levels of Font Lock): Refer to font-lock-maximum-decoration.

2008-12-12  Glenn Morris  <rgm@gnu.org>

	* debugging.texi (Error Debugging): Refer forwards to
	eval-expression-debug-on-error.

2008-12-05  Eli Zaretskii  <eliz@gnu.org>

	* strings.texi (String Basics): Only unibyte strings that
	represent key sequences hold 8-bit raw bytes.

	* nonascii.texi (Coding System Basics): Rewrite @ignore'd
	paragraph to speak about `undecided'.
	(Character Properties): Don't explain the meaning of each
	property; instead, identify their Unicode Standard names.
	(Character Sets): Document `map-charset-chars'.

2008-12-02  Glenn Morris  <rgm@gnu.org>

	* files.texi (Format Conversion Round-Trip): Rewrite format-write-file
	section yet again.

2008-11-29  Eli Zaretskii  <eliz@gnu.org>

	* nonascii.texi (Character Properties): New Section.
	(Specifying Coding Systems): Document
	`coding-system-priority-list', `set-coding-system-priority', and
	`with-coding-priority'.
	(Lisp and Coding Systems): Document `check-coding-systems-region'
	and `coding-system-charset-list'.
	(Coding System Basics): Document `coding-system-aliases'.

	* elisp.texi (Top): Add a @detailmenu entry for "Character
	Properties".

	* objects.texi (Character Type): Correct the range of Emacs
	characters.  Add an @xref to "Character Codes".

	* strings.texi (String Basics): Add an @xref to "Character Codes".

	* numbers.texi (Integer Basics): Add an @xref to `max-char'.

	* nonascii.texi (Explicit Encoding): Update for Emacs 23.
	(Character Codes): Document `max-char'.

2008-11-28  Eli Zaretskii  <eliz@gnu.org>

	* nonascii.texi (Text Representations, Converting Representations)
	(Character Sets, Scanning Charsets, Translation of Characters):
	Make text more accurate.

2008-11-28  Glenn Morris  <rgm@gnu.org>

	* files.texi (Format Conversion Round-Trip): Improve previous change.

2008-11-26  Chong Yidong  <cyd@stupidchicken.com>

	* modes.texi (Auto Major Mode): Fix example.

2008-11-25  Glenn Morris  <rgm@gnu.org>

	* control.texi (Signaling Errors): Fix `wrong-type-argument' name.

	* files.texi (Format Conversion Round-Trip):
	Use active voice for previous change.

2008-11-25  Chong Yidong  <cyd@stupidchicken.com>

	* os.texi (Processor Run Time):
	* processes.texi (Transaction Queues):
	* markers.texi (The Mark):
	* windows.texi (Choosing Window, Selecting Windows):
	* files.texi (Changing Files, Magic File Names):
	* commands.texi (Key Sequence Input):
	* functions.texi (Declaring Functions):
	* strings.texi (Predicates for Strings):
	* intro.texi (nil and t): Fix typos (pointed out by Drew Adams).

2008-11-24  Chong Yidong  <cyd@stupidchicken.com>

	* help.texi (Accessing Documentation): Update example.

	* variables.texi (Defining Variables): Note that `*' is not
	necessary if defcustom is used.

2008-11-22  Eli Zaretskii  <eliz@gnu.org>

	* elisp.texi (Top): Remove "Chars and Bytes" and "Splitting
	Characters" from @detailmenu.

	* nonascii.texi (Character Codes, Character Sets)
	(Scanning Charsets, Translation of Characters): Update for Emacs 23.
	(Chars and Bytes, Splitting Characters): Sections removed.

2008-11-22  Lute Kamstra  <lute@gnu.org>

	* positions.texi (Text Lines): Update goto-line documentation.

2008-11-21  Martin Rudalics  <rudalics@gmx.at>

	* frames.texi (Frames): Fix typo, add cross references, reword.
	(Initial Parameters): Reword special-display-frame-alist text.
	(Frames and Windows): Reword.  Describe argument norecord for
	set-frame-selected-window.
	(Input Focus): Describe argument norecord for select-frame.
	Remove comment on MS-Windows behavior for focus-follows-mouse.
	(Raising and Lowering): Mention windows-frames dichotomy in
	metaphor.

	* windows.texi (Displaying Buffers, Vertical Scrolling)
	(Horizontal Scrolling): Fix indenting and rewording issues
	introduced with 2008-11-07 change.

2008-11-20  Glenn Morris  <rgm@gnu.org>

	* files.texi (Format Conversion Round-Trip): Mention `preserve'
	element of `format-alist'.

2008-11-19  Glenn Morris  <rgm@gnu.org>

	* doclicense.texi: Update to FDL 1.3.
	* elisp.texi, vol1.texi, vol2.texi: Relicense under FDL 1.3 or later.

2008-11-18  Chong Yidong  <cyd@stupidchicken.com>

	* windows.texi (Window Hooks): Remove *-end-trigger-functions
	vars, which are obsolete.  Mention jit-lock-register.

	* modes.texi (Other Font Lock Variables):
	Document jit-lock-register and jit-lock-unregister.

	* frames.texi (Color Parameters): Document alpha parameter.

2008-11-16  Martin Rudalics  <rudalics@gmx.at>

	* windows.texi (Splitting Windows, Deleting Windows)
	(Selecting Windows, Cyclic Window Ordering)
	(Buffers and Windows, Displaying Buffers, Choosing Window)
	(Dedicated Windows, Window Point, Window Start and End)
	(Textual Scrolling, Vertical Scrolling, Horizontal Scrolling)
	(Size of Window, Resizing Windows, Window Configurations)
	(Window Parameters): Avoid @var at beginning of sentences and
	reword accordingly.

2008-11-11  Lute Kamstra  <lute@gnu.org>

	* files.texi (File Name Components): Fix file-name-extension
	documentation.

2008-11-11  Juanma Barranquero  <lekktu@gmail.com>

	* frames.texi (Basic Parameters): Remove display-environment-variable
	and term-environment-variable.

2008-11-08  Eli Zaretskii  <eliz@gnu.org>

	* windows.texi (Basic Windows, Splitting Windows)
	(Deleting Windows, Selecting Windows, Cyclic Window Ordering)
	(Buffers and Windows, Displaying Buffers, Dedicated Windows)
	(Resizing Windows, Window Configurations, Window Parameters):
	Fix wording and markup.

2008-11-07  Martin Rudalics  <rudalics@gmx.at>

	* windows.texi (Windows): Update entries.
	(Basic Windows): Remove listing of attributes.  Reword.
	(Splitting Windows, Deleting Windows): Reword.
	(Selecting Windows, Cyclic Window Ordering): Reword with special
	emphasis on order of recently selected windows and buffer list.
	(Buffers and Windows, Choosing Window): Reword with special
	emphasis on dedicated windows.
	(Displaying Buffers): Reword.  For switch-to-buffer mention that
	it may fall back on pop-to-buffer.  For other-window try to
	explain how it treats the cyclic ordering of windows.
	(Dedicated Windows): New node and section discussing dedicated
	windows and associated functions.
	(Window Point): Add entry for window-point-insertion-type.  Reword.
	(Window Start and End): Rename node and section title.  Reword.
	(Textual Scrolling, Vertical Scrolling, Horizontal Scrolling):
	Minor rewording.
	(Size of Window): Reword, in particular text on window-width.
	(Resizing Windows): Reword.  Add text on balancing windows.
	(Window Configurations): Reword.  Mention window parameters.
	(Window Parameters): New node and section on window parameters.
	(Window Hooks): Reword.  Mention that
	window-configuration-change-hook is run "buffer-locally".
	* elisp.texi (Top): Update Windows entries in @detailmenu
	section.

2008-11-04  Juanma Barranquero  <lekktu@gmail.com>

	* searching.texi (Regexp Search): Fix typo.

2008-11-03  Seweryn Kokot  <sewkokot@gmail.com>  (tiny change)

	* searching.texi (Regexp Search): Document GREEDY arg.
	(Simple Match Data): Fix return value.

2008-11-01  Eli Zaretskii  <eliz@gnu.org>

	* nonascii.texi (Text Representations): Rewrite to make consistent
	with Emacs 23 internal representation of characters.
	Document `unibyte-string'.

2008-10-28  Chong Yidong  <cyd@stupidchicken.com>

	* processes.texi (Process Information): Note that process-status
	does not accept buffer names.

2008-10-27  Seweryn Kokot  <sewkokot@gmail.com>  (tiny change)

	* positions.texi (Skipping Characters): Correct return value of
	skip-chars-forward.

2008-10-25  Martin Rudalics  <rudalics@gmx.at>

	* windows.texi (Deleting Windows): Update documentation of
	delete-windows-on.
	(Buffers and Windows): Update documentations of
	get-buffer-window and get-buffer-window-list.
	(Displaying Buffers): Update documentation of
	replace-buffer-in-windows.

	* buffers.texi (Current Buffer): Reword set-buffer and
	with-current-buffer documentations.
	(Creating Buffers): Reword documentation of get-buffer-create.

2008-10-23  Martin Rudalics  <rudalics@gmx.at>

	* buffers.texi (Current Buffer): Reword documentation of
	set-buffer.
	(Buffer Names): Reword documentation of buffer-name.
	(The Buffer List): For bury-buffer explain what happens with the
	buffer's window.
	(Creating Buffers): Say that get-buffer-create's arg is called
	buffer-or-name.

2008-10-22  Chong Yidong  <cyd@stupidchicken.com>

	* advice.texi (Computed Advice): Explain what DEFINITION is.

	* nonascii.texi (Character Codes): Remove obsolete function
	char-valid-p, and document characterp instead.

2008-10-22  Martin Rudalics  <rudalics@gmx.at>

	* windows.texi (Displaying Buffers): Reword documentation of
	pop-to-buffer.
	(Choosing Window): Rewrite documentation of display-buffer and
	its options.

	* buffers.texi (Killing Buffers): Update documentation of
	kill-buffer.

2008-10-21  Eli Zaretskii  <eliz@gnu.org>

	* processes.texi (Serial Ports): Fix wording and improve markup.

	* searching.texi (Regexp Search): Document `string-match-p' and
	`looking-at-p'.
	(POSIX Regexps): Add an xref for "non-greedy".
	(Regexp Special): Add @cindex entry for "non-greedy".

	* display.texi (Attribute Functions): Document `face-all-attributes'.
	(Image Cache) <image-refresh>: Minor wording fixes.

	* frames.texi (Color Names): Add an xref to `read-color'.

	* minibuf.texi (High-Level Completion): Document `read-color'.

	* elisp.texi (Top): Add "Swapping Text" to @detailmenu.

	* positions.texi (Narrowing): Add an xref to "Swapping Text".

	* buffers.texi (Swapping Text): New section, documents
	`buffer-swap-text'.

2008-10-21  Martin Rudalics  <rudalics@gmx.at>

	* windows.texi (Resizing Windows): Minor wording fix.

2008-10-20  Eli Zaretskii  <eliz@gnu.org>

	* processes.texi (Shell Arguments): Document `split-string-and-unquote'
	and `combine-and-quote-strings'.

	* strings.texi (Creating Strings): Add xrefs for them.

2008-10-19  Eli Zaretskii  <eliz@gnu.org>

	* elisp.texi (Top): Make descriptive text for "Reading File Names"
	match the corresponding menu in minibuf.texi.

	* minibuf.texi (Reading File Names): Document `read-shell-command'
	and `minibuffer-local-shell-command-map'.

2008-10-19  Martin Rudalics  <rudalics@gmx.at>

	* windows.texi (Resizing Windows): Remove var{} around "window" in
	documentation of enlarge-window.
	Rewrite documentation of window-min-height and window-min-width.

2008-10-19  Eli Zaretskii  <eliz@gnu.org>

	* functions.texi (Calling Functions): Document `apply-partially'.

	* hooks.texi (Standard Hooks): Mention
	`before-hack-local-variables-hook' and `hack-local-variables-hook'.

	* variables.texi (File Local Variables): Document
	`file-local-variables-alist', `before-hack-local-variables-hook'
	and `hack-local-variables-hook'.

	* processes.texi (Synchronous Processes): Document `process-lines'.

	* customize.texi (Variable Definitions):
	Document `custom-reevaluate-setting'.

2008-10-18  Martin Rudalics  <rudalics@gmx.at>

	* windows.texi (Choosing Window, Deleting Windows)
	(Displaying Buffers): Expand documentation of dedicated windows.

2008-10-18  Eli Zaretskii  <eliz@gnu.org>

	* files.texi (Changing Files): Document symbolic input of file
	modes to `set-file-modes'.  Document `read-file-modes' and
	`file-modes-symbolic-to-number'.

	* maps.texi (Standard Keymaps): Document `multi-query-replace-map'
	and `search-map'.

	* searching.texi (Search and Replace):
	Document `replace-search-function' and `replace-re-search-function'.
	Document `multi-query-replace-map'.

	* minibuf.texi (Text from Minibuffer): Document `read-regexp'.
	(Completion Commands, Reading File Names):
	Rename `minibuffer-local-must-match-filename-map' to
	`minibuffer-local-filename-must-match-map'.
	(Minibuffer Completion): The `require-match' argument to
	`completing-read' can now have the value `confirm-only'.

	* windows.texi (Displaying Buffers): Minor wording fix.
	(Choosing Window): `split-height-threshold' can now be nil.
	Document `split-width-threshold'.  `pop-up-frames' can have the
	value `graphic-only'.

2008-10-17  Eli Zaretskii  <eliz@gnu.org>

	* os.texi (Startup Summary): Document `before-init-time' and
	`after-init-time'.  Document `initial-window-system' and
	`window-system-initialization-alist'.  Document reading the
	abbrevs file.  Document the call to `server-start' under --daemon.
	Rearrange a bit to be consistent with the code flow.
	(Processor Run Time): Document `emacs-uptime' and `emacs-init-time'.
	(Time Parsing): Document `format-seconds'.

2008-10-17  Martin Rudalics  <rudalics@gmx.at>

	* windows.texi (Basic Windows, Splitting Windows): Fix whitespace
	and reword.

2008-10-16  Eli Zaretskii  <eliz@gnu.org>

	* markers.texi (The Mark): Document use-region-p.

2008-10-15  Eli Zaretskii  <eliz@gnu.org>

	* internals.texi (Writing Emacs Primitives): The interactive spec
	of a primitive can be a Lisp form.

	* markers.texi (The Mark): Document the `lambda' and `(only . OLD)'
	values of transient-mark-mode.  Document handle-shift-selection.

	* commands.texi (Using Interactive, Interactive Codes): Document `^'.
	(Interactive Examples): Show an example of `^'.
	(Key Sequence Input): Document this-command-keys-shift-translated.
	(Defining Commands, Using Interactive): The interactive-form of a
	function can be added via its symbol's property.

	* positions.texi (List Motion): beginning-of-defun-function can
	now accept an argument.

	* text.texi (Low-Level Kill Ring): interprogram-paste-function can
	now return a list of strings.

	* control.texi (Handling Errors): Document ignore-errors.

	* frames.texi (Creating Frames): Document frame-inherited-parameters.
	(Parameter Access): Document set-frame-parameter.

	* variables.texi (Creating Buffer-Local): Add an xref to "Setting
	Hooks" for the effect of kill-all-local-variables on local hook
	functions.

	* modes.texi (Major Mode Conventions, Mode Line Variables):
	`mode-name' need not be a string.  xref to "Mode Line Data" for
	details, and to "Emulating Mode Line" for computing a string
	value.

2008-10-14  Eli Zaretskii  <eliz@gnu.org>

	* processes.texi (System Processes): New section.
	(Processes, Signals to Processes): Add xrefs to it.

	* objects.texi (Editing Types): A `process' is a subprocess of
	Emacs, not just any process running on the OS.

	* elisp.texi (Top): Adjust the @detailmenu for the above two
	changes.

	* sequences.texi (Char-Tables): Remove documentation of
	set-char-table-default, which has no effect since Emacs 23.
	<char-table-range, set-char-table-range>: Don't mention generic
	characters and charsets.  Add a cons cell as a possible argument.

	* nonascii.texi (Splitting Characters)
	(Translation of Characters): Don't mention generic characters.

	* display.texi (Fontsets): Don't mention generic characters.

	* sequences.texi (Char-Tables): `map-char-table' can now call its
	argument FUNCTION with a cons cell as KEY.

2008-10-13  Eli Zaretskii  <eliz@gnu.org>

	* objects.texi (Primitive Function Type): Move "@cindex special
	forms" from here...

	* eval.texi (Special Forms): ...to here.

	* functions.texi (What Is a Function): `functionp' returns nil for
	special forms.  Add an xref.

	* elisp.texi (Top): Add a @detailmenu entry for "Frame-Local
	Variables".

	* variables.texi (Frame-Local Variables): New section.
	(Buffer-Local Variables): Add an xref to it.
	(Intro to Buffer-Local, Creating Buffer-Local): A variable cannot
	have both frame-local and buffer-local binding.

	* frames.texi (Frames): Mention multiple tty frames.
	(Frame Parameters, Parameter Access): Mention frame-local variable
	bindings.

2008-09-20  Glenn Morris  <rgm@gnu.org>

	* display.texi (Defining Faces): Recommend against face variables.

2008-09-16  Juanma Barranquero  <lekktu@gmail.com>

	* display.texi (Echo Area Customization): Fix typo.

2008-09-09  Juanma Barranquero  <lekktu@gmail.com>

	* loading.texi (Where Defined): Add `defface' item.

2008-09-06  Martin Rudalics  <rudalics@gmx.at>

	* loading.texi (Where Defined): Fix description of symbol-file.

2008-08-26  Jason Rumney  <jasonr@gnu.org>

	* display.texi (TIFF Images): New section describing :index property.

2008-08-23  Chong Yidong  <cyd@stupidchicken.com>

	* display.texi (Temporary Displays): Remove unnecessary comment
	about usage of temp-buffer-show-hook.

2008-08-05  Chong Yidong  <cyd@stupidchicken.com>

	* symbols.texi (Other Plists): Fix incorrect example.
	Suggested by Florian Beck.

2008-07-31  Juanma Barranquero  <lekktu@gmail.com>

	* os.texi: Fix previous change.

2008-07-31  Dan Nicolaescu  <dann@ics.uci.edu>

	* os.texi:
	* intro.texi:
	* files.texi: Remove VMS support.

2008-07-27  Dan Nicolaescu  <dann@ics.uci.edu>

	* os.texi:
	* frames.texi:
	* display.texi: Remove mentions of Mac Carbon.

2008-07-01  Miles Bader  <miles@gnu.org>

	* text.texi (Special Properties):
	* display.texi (Truncation): Add wrap-prefix and line-prefix.

2008-06-28  Johan Bockgård  <bojohan@gnu.org>

	* display.texi (Other Image Types): Fix copy/paste error; say
	"PBM", not "XBM".

2008-06-26  Dan Nicolaescu  <dann@ics.uci.edu>

	* os.texi: Remove references to obsolete systems.

2008-06-20  Eli Zaretskii  <eliz@gnu.org>

	* makefile.w32-in (distclean): Remove makefile.

2008-06-17  Glenn Morris  <rgm@gnu.org>

	* Makefile.in (emacsver, miscmanualdir, VERSION, manual, install)
	(elisp, dist): Remove rules and variables that are obsolete now
	the lisp manual is no longer distributed separately.

2008-06-16  Glenn Morris  <rgm@gnu.org>

	* configure, configure.in, mkinstalldirs: Remove unused files.

	* book-spine.texinfo: Set version to 23.0.60.
	* vol1.texi (EMACSVER):
	* vol2.texi (EMACSVER): Set to 23.0.60.

	* elisp.texi, vol1.texi, vol2.texi: Update Back-Cover Text
	as per maintain.info.

2008-06-15  Glenn Morris  <rgm@gnu.org>

	* makefile.w32-in (manual): Use "23" rather than "21".

	* Makefile.in (emacsver): New, set by configure.
	(manual): Use emacsver.

	* intro.texi: Report bugs using M-x report-emacs-bug.

	* elisp.texi (EMACSVER): Remove duplicate, outdated setting.

2008-06-13  Daniel Engeler  <engeler@gmail.com>

	* elisp.texi, internals.texi, processes.texi: Add documentation
	about serial port access.

2008-06-05  Miles Bader  <miles@gnu.org>

	* display.texi (Displaying Faces): Update to reflect function
	renamings in face-remap.el.

2008-06-05  Juanma Barranquero  <lekktu@gmail.com>

	* display.texi (Fontsets): Fix typos.

2008-06-03  Miles Bader  <miles@gnu.org>

	* display.texi (Displaying Faces): Add add-relative-face-remapping,
	remove-relative-face-remapping, set-base-face-remapping,
	and set-default-base-face-remapping.

2008-06-01  Miles Bader  <miles@gnu.org>

	* display.texi (Displaying Faces): Add face-remapping-alist.

2008-05-30  Stefan Monnier  <monnier@iro.umontreal.ca>

	* tips.texi (Coding Conventions): Do not encourage the use of "-flag"
	variable names.

2008-05-03  Eric S. Raymond  <esr@golux>

	* keymaps.texi: Clarify that (current-local-map) and
	(current-global-map) return references, not copies.

2008-05-02  Juri Linkov  <juri@jurta.org>

	* minibuf.texi (Text from Minibuffer): Document a list of
	default values for `read-from-minibuffer'.

2008-04-24  Juanma Barranquero  <lekktu@gmail.com>

	* nonascii.texi (Translation of Characters): Fix previous change.

2008-04-20  Chong Yidong  <cyd@stupidchicken.com>

	* display.texi (Overlay Properties): Clarify role of underlying
	textprop and overlay keymaps for display strings.

	* keymaps.texi (Active Keymaps): Ditto.

2008-04-19  Stefan Monnier  <monnier@iro.umontreal.ca>

	* minibuf.texi (Programmed Completion):
	Replace dynamic-completion-table with the new completion-table-dynamic.

2008-04-07  Chong Yidong  <cyd@stupidchicken.com>

	* intro.texi (Some Terms): Change "fonts in this manual" index
	entry to "typographic conventions".

2008-04-05  Eli Zaretskii  <eliz@gnu.org>

	* objects.texi (Text Props and Strings): Add indexing for read
	syntax of text properties.

2008-03-25  Stefan Monnier  <monnier@iro.umontreal.ca>

	* processes.texi (Decoding Output): Remove process-filter-multibyte
	functions.

2008-03-15  Martin Rudalics  <rudalics@gmx.at>

	* display.texi (Finding Overlays): Say that empty overlays at
	the end of the buffer are reported too.

2008-03-13  Glenn Morris  <rgm@gnu.org>

	* elisp.texi (EMACSVER): Set to 23.0.60.

2008-02-26  Chong Yidong  <cyd@stupidchicken.com>

	* strings.texi (Formatting Strings): Treat - and 0 as flag characters.

2008-02-22  Glenn Morris  <rgm@gnu.org>

	* frames.texi (Position Parameters): Clarify the description of
	`left' and `top', using information from "Geometry".
	(Geometry): Give a pointer to "Position Parameters", rather than
	repeating information.

2008-02-11  Glenn Morris  <rgm@gnu.org>

	* objects.texi (Equality Predicates): No longer talk about "two"
	functions.

2008-02-11  Lawrence Mitchell  <wence@gmx.li>  (tiny change)

	* objects.texi (Equality Predicates): Add defun for
	equal-including-properties.

2008-02-10  Glenn Morris  <rgm@gnu.org>

	* objects.texi (Equality Predicates):
	Mention equal-including-properties.

2008-02-07  Richard Stallman  <rms@gnu.org>

	* windows.texi (Window Start): Mention the feature of moving
	window-start to start of line.

2008-02-07  Jan Djärv  <jan.h.d@swipnet.se>

	* keymaps.texi (Tool Bar): Document rtl property.

2008-01-27  Thien-Thi Nguyen  <ttn@gnuvola.org>

	* display.texi (Button Types):
	For define-button-type, clarify type of NAME.

2008-01-19  Martin Rudalics  <rudalics@gmx.at>

	* buffers.texi (Buffer Modification): Fix typo.

2008-01-06  Dan Nicolaescu  <dann@ics.uci.edu>

	* os.texi (System Environment): Remove references to OSes that are
	not supported anymore.

2008-01-05  Dan Nicolaescu  <dann@ics.uci.edu>

	* os.texi (System Environment): Remove mention for Masscomp.

2008-01-04  Richard Stallman  <rms@gnu.org>

	* display.texi (Faces): Don't talk about internal face vector as arg
	to facep.

	* customize.texi (Type Keywords): Fix previous change.

	* text.texi (Links and Mouse-1): Fix xref for commands.texi change.
	* elisp.texi (Top): Fix menu for commands.texi change.

2007-12-30  Richard Stallman  <rms@gnu.org>

	* commands.texi (Accessing Mouse): Rename from Accessing Events.
	(Accessing Scroll): New node broken out of Accessing Mouse.

2007-12-28  Richard Stallman  <rms@gnu.org>

	* frames.texi (Size Parameters): Fix typo.
	(Basic Parameters): For `title', refer to title bar.
	(Size and Position): Explain meaning of frame pixel width and height.

2007-12-23  Richard Stallman  <rms@gnu.org>

	* customize.texi (Type Keywords): Uncomment :validate and clarify it.
	Improve some of the commented-out keywords' text too.

2007-12-14  Martin Rudalics  <rudalics@gmx.at>

	* nonascii.texi (Encoding and I/O): Reword to avoid saying
	"visit the current buffer".

	* os.texi (System Interface): Fix typo.

2007-12-04  Richard Stallman  <rms@gnu.org>

	* objects.texi (Symbol Type): Fix typo.

2007-12-03  Richard Stallman  <rms@gnu.org>

	* hooks.texi (Standard Hooks): Add link to Hooks for Loading.

2007-12-01  Glenn Morris  <rgm@gnu.org>

	* functions.texi (Declaring Functions): Improve previous change.

2007-11-30  Glenn Morris  <rgm@gnu.org>

	* functions.texi (Declaring Functions): Add optional fourth
	argument of declare-function, and setting third argument to `t'.

2007-11-29  Richard Stallman  <rms@gnu.org>

	* customize.texi (Composite Types): Document `group' type.

2007-11-29  Glenn Morris  <rgm@gnu.org>

	* functions.texi (Declaring Functions): Add findex.
	Mention `external' files.

2007-11-26  Juanma Barranquero  <lekktu@gmail.com>

	* functions.texi (Declaring Functions): Fix directive.

2007-11-25  Richard Stallman  <rms@gnu.org>

	* help.texi (Help Functions): Clean up last change.

	* advice.texi (Preactivation, Activation of Advice): Minor cleanup.

	* loading.texi (Named Features): Minor cleanup.

	* macros.texi (Eval During Expansion): Minor cleanup.

	* variables.texi (Variable Aliases): Minor cleanup.

2007-11-24  Richard Stallman  <rms@gnu.org>

	* functions.texi (Declaring Functions): Clarify previous change.

	* compile.texi (Compiler Errors): Clarify previous change.

2007-11-24  Richard Stallman  <rms@gnu.org>

	* display.texi (Refresh Screen, Forcing Redisplay):
	Clarify the text and move items around.

2007-11-24  Glenn Morris  <rgm@gnu.org>

	* functions.texi (Declaring Functions): New section.
	* compile.texi (Compiler Errors): Mention declaring functions,
	defvar with no initvalue, and byte-compile-warnings.

2007-11-15  Martin Rudalics  <rudalics@gmx.at>

	* vol1.texi (Top): Remove Frame-Local Variables from Node Listing.
	* vol2.texi (Top): Remove Frame-Local Variables from Node Listing.

2007-11-13  Martin Rudalics  <rudalics@gmx.at>

	* help.texi (Help Functions): Document new macro `with-help-window'.

2007-11-10  Paul Pogonyshev  <pogonyshev@gmx.net>

	* searching.texi (Replacing Match): Describe new
	`match-substitute-replacement'.

2007-10-31  Richard Stallman  <rms@gnu.org>

	* strings.texi (Creating Strings): Null strings from concat not unique.

2007-10-26  Richard Stallman  <rms@gnu.org>

	* objects.texi (Equality Predicates): Null strings are uniquified.

	* minibuf.texi: Minor clarifications in previous change.

2007-10-25  Glenn Morris  <rgm@gnu.org>

	* customize.texi (Variable Definitions): Add :risky and :safe keywords.

2007-10-24  Richard Stallman  <rms@gnu.org>

	* elisp.texi (Top): Delete Frame-Local Variables from subnode menu.

	* variables.texi (Frame-Local Variables): Node deleted.
	(Variables): Delete Frame-Local Variables from menu.
	(Local Variables, Buffer-Local Variables, Intro to Buffer-Local)
	(Default Value): Don't mention frame-local vars.

	* os.texi (Idle Timers): current-idle-time returns nil if not idle.

	* loading.texi (Unloading): Document FEATURE-unload-function
	instead of FEATURE-unload-hook.

	* frames.texi (Multiple Displays): Don't mention frame-local vars.

2007-10-22  Juri Linkov  <juri@jurta.org>

	* minibuf.texi (Text from Minibuffer, Minibuffer Completion)
	(High-Level Completion): Document a list of default value strings
	in the DEFAULT argument, for which minibuffer functions return the
	first element.

2007-10-17  Juri Linkov  <juri@jurta.org>

	* text.texi (Filling): Update arguments of fill-paragraph.
	fill-paragraph operates on the active region in Transient Mark mode.
	Remove fill-paragraph-or-region.

2007-10-13  Karl Berry  <karl@gnu.org>

	* elisp.texi (@dircategory): Move to after @copying,
	since we want @copying as close as possible to the beginning of
	the output.

2007-10-12  Richard Stallman  <rms@gnu.org>

	* elisp.texi (Top): Add Distinguish Interactive to subnode menu.

	* commands.texi (Distinguish Interactive): New node,
	broken out from Interactive Call and rewritten.
	(Command Loop): Put Distinguish Interactive in menu.

2007-10-09  Richard Stallman  <rms@gnu.org>

	* text.texi (Examining Properties): Mention overlay priority.

	* display.texi (Display Margins): Correct the description
	of margin display specifications.
	(Replacing Specs): New subnode broken out of Display Property.

2007-10-06  Juri Linkov  <juri@jurta.org>

	* text.texi (Filling): Document fill-paragraph-or-region.

2007-10-05  Juanma Barranquero  <lekktu@gmail.com>

	* display.texi (Auto Faces): Fix typo.

2007-10-02  Richard Stallman  <rms@gnu.org>

	* display.texi (Display Property): Explain some display specs
	don't let you move point in.

	* frames.texi (Cursor Parameters):
	Describe cursor-in-non-selected-windows here.  Explain more values.

	* windows.texi (Basic Windows): Don't describe
	cursor-in-non-selected-windows here.

2007-10-01  Eli Zaretskii  <eliz@gnu.org>

	* processes.texi (Misc Network): Note that these functions are
	supported only on some systems.

2007-10-01  Richard Stallman  <rms@gnu.org>

	* display.texi (Overlay Properties): Explain nil as priority.
	Explain that conflicts are unpredictable if not resolved by
	priorities.

2007-09-23  Richard Stallman  <rms@gnu.org>

	* macros.texi (Backquote): Minor clarification.

2007-09-19  Richard Stallman  <rms@gnu.org>

	* display.texi (Display Property): Explain multiple display specs.
	Clarify when they work in parallel and when one overrides.
	Fix error in example.

2007-09-06  Glenn Morris  <rgm@gnu.org>

	Move from lispref/ to doc/lispref/.  Change all setfilename
	commands to use ../../info.
	* Makefile.in (infodir): Go up one more level.
	(usermanualdir): Change from ../man to ../emacs.
	(miscmanualdir): New.
	(dist): Use new variable miscmanualdir.
	* makefile.w32-in (infodir, texinputdir): Go up one more level.
	(usermanualdir): Change from ../man to ../emacs.

2007-08-30  Martin Rudalics  <rudalics@gmx.at>

	* commands.texi (Command Loop Info): Advise against changing
	most variables described here.  Explain new variable
	last-repeatable-command.

2007-08-29  Glenn Morris  <rgm@gnu.org>

	* elisp.texi (EMACSVER): Increase to 23.0.50.

2007-08-29  Dan Nicolaescu  <dann@ics.uci.edu>

	* frames.texi (Basic Parameters): Add display-environment-variable
	and term-environment-variable.

2007-08-28  Juri Linkov  <juri@jurta.org>

	* display.texi (Image Formats, Other Image Types): Add SVG.

2007-08-28  Juri Linkov  <juri@jurta.org>

	* display.texi (Images): Move formats-related text to new node
	"Image Formats".
	(Image Formats): New node.

2007-08-27  Richard Stallman  <rms@gnu.org>

	* windows.texi (Window Configurations): Clarify what
	a window configuration saves.

2007-08-25  Richard Stallman  <rms@gnu.org>

	* display.texi (Images): Delete redundant @findex.

2007-08-16  Stefan Monnier  <monnier@iro.umontreal.ca>

	* text.texi (Change Hooks): (after|before)-change-functions are no
	longer bound to nil while running; rather inhibit-modification-hooks
	is t.

2007-08-16  Richard Stallman  <rms@gnu.org>

	* processes.texi (Asynchronous Processes):
	Clarify doc of start-file-process.

2007-08-08  Martin Rudalics  <rudalics@gmx.at>

	* modes.texi (Example Major Modes): Fix typo.

2007-08-08  Glenn Morris  <rgm@gnu.org>

	* intro.texi (nil and t): Do not use `iff' in documentation.

	* tips.texi (Documentation Tips): Recommend against `iff'.

2007-08-07  Chong Yidong  <cyd@stupidchicken.com>

	* display.texi (Image Cache): Document image-refresh.

2007-08-06  Martin Rudalics  <rudalics@gmx.at>

	* windows.texi (Size of Window): Document window-full-width-p.

2007-07-25  Glenn Morris  <rgm@gnu.org>

	* gpl.texi (GPL): Replace license with GPLv3.

	* Relicense all FSF files to GPLv3 or later.

2007-07-24  Michael Albinus  <michael.albinus@gmx.de>

	* processes.texi (Synchronous Processes):
	Add `process-file-shell-command'.
	(Asynchronous Processes): Mention restricted use of
	`process-filter' and `process-sentinel' in
	`start-file-process'.  Add `start-file-process-shell-command'.

2007-07-17  Michael Albinus  <michael.albinus@gmx.de>

	* files.texi (Magic File Names): Introduce optional parameter
	IDENTIFICATION for `file-remote-p'.

2007-07-16  Richard Stallman  <rms@gnu.org>

	* display.texi (Defining Faces): Fix previous change.

2007-07-14  Richard Stallman  <rms@gnu.org>

	* control.texi (Handling Errors): Document `debug' in handler list.

2007-07-10  Richard Stallman  <rms@gnu.org>

	* display.texi (Defining Faces): Explain C-M-x feature for defface.

2007-07-09  Richard Stallman  <rms@gnu.org>

	* files.texi (Magic File Names): Rewrite previous change.

2007-07-08  Michael Albinus  <michael.albinus@gmx.de>

	* files.texi (Magic File Names): Introduce optional parameter
	CONNECTED for `file-remote-p'.

2007-07-07  Michael Albinus  <michael.albinus@gmx.de>

	* processes.texi (Asynchronous Processes):
	* files.texi (Magic File Names): Add `start-file-process'.

2007-06-27  Richard Stallman  <rms@gnu.org>

	* files.texi (Format Conversion Piecemeal):
	Clarify `after-insert-file-functions' calling convention.

2007-06-27  Michael Albinus  <michael.albinus@gmx.de>

	* files.texi (Magic File Names): Remove `dired-call-process'.
	Add `process-file'.

2007-06-27  Kenichi Handa  <handa@m17n.org>

	* text.texi (Special Properties): Fix description about
	`composition' property.

2007-06-26  Kenichi Handa  <handa@m17n.org>

	* nonascii.texi (Default Coding Systems): Document about the
	return value `undecided'.

2007-06-25  David Kastrup  <dak@gnu.org>

	* keymaps.texi (Active Keymaps): Document new POSITION argument of
	`current-active-maps'.

2007-06-24  Karl Berry  <karl@gnu.org>

	* elisp.texi, vol1.texi, vol2.texi: New Back-Cover Text.

2007-06-15  Juanma Barranquero  <lekktu@gmail.com>

	* display.texi (Overlay Arrow): Doc fix.

2007-06-14  Karl Berry  <karl@tug.org>

	* anti.texi (Antinews): Typo.

2007-06-14  Chong Yidong  <cyd@stupidchicken.com>

	* display.texi (Image Cache): Document image-refresh.

2007-06-12  Karl Berry  <karl@gnu.org>

	* vol1.texi, vol2.texi, two-volume-cross-refs.txt: Update.
	* two-volume.make: New file.
	* .cvsignore: Ignore two-volume files.

2007-06-12  Tom Tromey  <tromey@redhat.com>

	* os.texi (Init File): Document user-emacs-directory.

2007-06-03  Nick Roberts  <nickrob@snap.net.nz>

	* commands.texi (Click Events): Describe width and height when
	object is nil.

2007-05-30  Nick Roberts  <nickrob@snap.net.nz>

	* commands.texi (Click Events): Layout more logically.
	Describe width and height.
	(Drag Events, Motion Events): Update to new format for position.

2007-06-02  Richard Stallman  <rms@gnu.org>

	* frames.texi (Color Parameters): Add xref to (emacs)Standard Faces.

2007-06-02  Chong Yidong  <cyd@stupidchicken.com>

	* Version 22.1 released.

2007-06-01  Stefan Monnier  <monnier@iro.umontreal.ca>

	* text.texi (Special Properties): Correct meaning of fontified face.

2007-05-30  Richard Stallman  <rms@gnu.org>

	* text.texi (Special Properties): Add link to Adjusting Point.

2007-05-12  Richard Stallman  <rms@gnu.org>

	* text.texi (Margins): indent-to-left-margin is not the default.
	(Mode-Specific Indent): For indent-line-function, the default
	is indent-relative.

	* modes.texi (Example Major Modes): Explain last line of text-mode
	is redundant.

2007-05-10  Richard Stallman  <rms@gnu.org>

	* keymaps.texi (Scanning Keymaps): Update where-is-internal example.

	* help.texi (Keys in Documentation): Add reference to
	Documentation Tips.

	* files.texi (Format Conversion): TO-FN gets three arguments.

	* modes.texi (Auto Major Mode): Document file-start-mode-alist.

2007-05-10  Thien-Thi Nguyen  <ttn@gnuvola.org>

	* elisp.texi (Top): Remove "Saving Properties" from detailed menu.
	* files.texi (Format Conversion): Expand intro; add menu.
	(Format Conversion Overview, Format Conversion Round-Trip)
	(Format Conversion Piecemeal): New nodes/subsections.
	* hooks.texi: Xref "Format Conversion" , not "Saving Properties".
	* text.texi (Text Properties): Remove "Saving Properties" from menu.
	(Saving Properties): Delete node/subsection.

2007-05-07  Karl Berry  <karl@gnu.org>

	* elisp.texi (EMACSVER): Back to 22.

2007-05-06  Richard Stallman  <rms@gnu.org>

	* processes.texi (Accepting Output): Revert most of previous change.

2007-05-05  Richard Stallman  <rms@gnu.org>

	* processes.texi (Accepting Output): accept-process-output
	uses microseconds, not milliseconds.  But that arg is obsolete.

2007-05-04  Karl Berry  <karl@tug.org>

	* elisp.texi (EMACSVER) [smallbook]: 22.1, not 22.

2007-05-04  Eli Zaretskii  <eliz@gnu.org>

	* tips.texi (Documentation Tips): Rearrange items to place the
	more important ones first.  Add an index entry for hyperlinks.

2007-05-03  Karl Berry  <karl@gnu.org>

	* elisp.texi (\urlcolor, \linkcolor) [smallbook]: \Black for printing.
	(EMACSVER) [smallbook]: 22 for printed version.

	* control.texi (Signaling Errors) <signal>: texinfo.tex is fixed,
	so restore anchor to normal position after defun.  Found by Kevin Ryde.

2007-04-26  Glenn Morris  <rgm@gnu.org>

	* elisp.texi (EMACSVER): Increase to 22.1.50.

2007-04-28  Karl Berry  <karl@gnu.org>

	* elisp.texi: Improve line breaks on copyright page,
	similar layout to emacs manual, 8.5x11 by default.

2007-04-24  Richard Stallman  <rms@gnu.org>

	* text.texi (Special Properties): Add xref to Overlay Properties.

	* display.texi (Overlay Properties): Add xref to Special Properties.

2007-04-22  Richard Stallman  <rms@gnu.org>

	* keymaps.texi (Extended Menu Items): Move the info about
	format with cached keyboard binding.

2007-04-21  Richard Stallman  <rms@gnu.org>

	* text.texi (Special Properties): Clarify previous change.

	* files.texi (File Name Expansion): Clarify previous change.

	* display.texi (Attribute Functions): Fix example for
	face-attribute-relative-p.

2007-04-19  Kenichi Handa  <handa@m17n.org>

	* text.texi (Special Properties): Document composition property.

2007-04-19  Glenn Morris  <rgm@gnu.org>

	* files.texi (File Name Expansion): Mention "superroot".

2007-04-15  Chong Yidong  <cyd@stupidchicken.com>

	* frames.texi (Multiple Displays): Add note about "multi-monitor"
	setups.
	(Display Feature Testing): Note that display refers to all
	physical monitors for multi-monitor setups.

2007-04-14  Richard Stallman  <rms@gnu.org>

	* lists.texi (Sets And Lists): Clarify `delete' examples.
	Remove spurious xref to same node.
	Clarify xref for add-to-list.

2007-04-12  Nick Roberts  <nickrob@snap.net.nz>

	* keymaps.texi (Format of Keymaps): Remove spurious ")" from
	value of lisp-mode-map.

2007-04-11  Karl Berry  <karl@gnu.org>

	* anti.texi (Antinews):
	* display.texi (Overlay Properties, Defining Images):
	* processes.texi (Synchronous Processes, Sentinels):
	* syntax.texi (Syntax Table Internals):
	* searching.texi (Regexp Special):
	* nonascii.texi (Default Coding Systems):
	* text.texi (Special Properties):
	* minibuf.texi (Basic Completion): Wording to improve breaks in
	8.5x11 format.
	* elisp.texi (smallbook): New @set to more easily switch between
	smallbook and 8.5x11.

2007-04-11  Richard Stallman  <rms@gnu.org>

	* text.texi (Lazy Properties): Minor fix.

2007-04-08  Karl Berry  <karl@gnu.org>

	* symbols.texi (Plists and Alists): Period after "vs" in index entries.
	* macros.texi (Backquote): Downcase Backquote in index entries for
	consistency.

2007-04-08  Richard Stallman  <rms@gnu.org>

	* text.texi (Adaptive Fill): Just describe default,
	don't show it (since it contains non-ASCII chars).

2007-04-07  Karl Berry  <karl@gnu.org>

	* text.texi (Adaptive Fill) [@iftex]: Omit binary characters in
	adaptive-fill-regexp's value, since they are not in the standard
	TeX fonts.

2007-04-07  Guanpeng Xu  <herberteuler@hotmail.com>

	* display.texi (Defining Faces): Fix example.

2007-04-07  Karl Berry  <karl@gnu.org>

	* display.texi (Button Buffer Commands): Improve page break.

2007-04-07  Richard Stallman  <rms@gnu.org>

	* advice.texi (Activation of Advice): Remove redundant index entry.

	* backups.texi: Improve index entries.  Remove redundant ones.

	* compile.texi (Byte Compilation): Improve index entry.

	* hash.texi (Creating Hash): Improve index entry.

	* symbols.texi (Definitions): Improve index entry.

	* edebug.texi: Improve index entries.  Remove redundant/useless ones.

	* maps.texi (Standard Keymaps): Remove useless index entry.

	* help.texi (Documentation Basics): Remove redundant index entries.

	* customize.texi: Improve index entries.
	Remove redundant/useless ones.

	* locals.texi (Standard Buffer-Local Variables): Clarify intro text.

	* streams.texi (Output Variables): Improve index entry.

	* abbrevs.texi (Abbrevs): Remove useless index entry.

	* macros.texi (Expansion): Remove useless index entry.

	* text.texi: Improve index entries.  Remove redundant/useless ones.
	(Text Properties, Examining Properties)
	(Special Properties): Use "property category" instead of "category"
	to refer to the `category' property.

	* positions.texi: Improve index entries.  Remove useless one.

	* lists.texi: Improve index entries.  Remove redundant/useless ones.

	* os.texi: Improve index entries.
	(Timers): Fix previous change.

	* buffers.texi: Improve index entries.
	(Modification Time): Get rid of term "obsolete buffer".

	* debugging.texi: Improve index entries.
	(Test Coverage): Add xref to other test coverage ftr.

	* eval.texi: Improve index entry.  Remove redundant ones.

	* numbers.texi: Improve index entries.  Remove redundant/useless ones.

	* files.texi: Improve index entries.  Remove redundant/useless ones.

	* objects.texi: Improve index entries.

	* processes.texi: Improve index entries.

	* modes.texi: Improve index entry.  Remove redundant one.

	* nonascii.texi: Improve index entries.

	* internals.texi: Improve index entries.

	* syntax.texi: Improve index entries.

	* keymaps.texi (Active Keymaps): Improve index entries.

	* commands.texi: Improve index entries.  Remove redundant/useless ones.

	* frames.texi: Improve index entries.  Remove redundant/useless ones.

	* markers.texi: Improve index entries.  Remove redundant ones.

	* tips.texi: Improve index entries.

	* loading.texi (Unloading): Improve index entry.

	* variables.texi: Improve index entries.  Remove redundant one.

	* sequences.texi: Improve index entry.

	* display.texi: Improve index entries.  Remove redundant ones.

	* windows.texi: Improve index entries.

	* searching.texi: Improve index entries.  Remove redundant one.

	* strings.texi (Case Tables): Improve last change.

2007-04-04  Chong Yidong  <cyd@stupidchicken.com>

	* strings.texi (Case Tables): Document with-case-table and
	ascii-case-table.

2007-04-03  Karl Berry  <karl@gnu.org>

	* processes.texi (Network): Reword to improve page break.

2007-04-03  Eli Zaretskii  <eliz@gnu.org>

	* functions.texi (Inline Functions): Describe more disadvantages
	of defsubst, and make advice against it stronger.

2007-04-02  Karl Berry  <karl@gnu.org>

	* backups.texi (Backup Names): Avoid widow words.
	* modes.texi (Example Major Modes): Align last comment.

2007-04-01  Chong Yidong  <cyd@stupidchicken.com>

	* keymaps.texi (Remapping Commands): Document new arg to
	command-remapping.

2007-04-01  Karl Berry  <karl@gnu.org>

	* processes.texi (Low-Level Network): Typo.
	* loading.texi (Hooks for Loading): Avoid double "the".
	* keymaps.texi (Key Sequences): No double "and".
	(Changing Key Bindings): Shorten to improve line break.

2007-03-31  Glenn Morris  <rgm@gnu.org>

	* os.texi (Timers): Fix description of run-at-time TIME formats.

2007-03-31  Richard Stallman  <rms@gnu.org>

	* display.texi (Invisible Text): Correct buffer-invisibility-spec
	regarding ellipsis.

2007-03-31  Eli Zaretskii  <eliz@gnu.org>

	* intro.texi (nil and t):
	* symbols.texi (Plists and Alists):
	* variables.texi (Variable Aliases, Constant Variables):
	* functions.texi (Defining Functions):
	* advice.texi (Advising Primitives):
	* debugging.texi (Syntax Errors, Compilation Errors):
	* minibuf.texi (Minibuffer Windows):
	* commands.texi (Adjusting Point):
	* modes.texi (Syntactic Font Lock, Faces for Font Lock)
	(Auto Major Mode, Major Mode Conventions):
	* help.texi (Describing Characters):
	* files.texi (Create/Delete Dirs, Information about Files)
	(File Locks, Writing to Files, Reading from Files)
	(Saving Buffers):
	* windows.texi (Resizing Windows, Cyclic Window Ordering):
	* frames.texi (Finding All Frames):
	* positions.texi (Buffer End, Motion):
	* markers.texi (The Region):
	* text.texi (Deletion, Near Point):
	* display.texi (Displaying Messages, Truncation):
	* os.texi (Processor Run Time):
	* tips.texi (Key Binding Conventions, Programming Tips)
	(Warning Tips, Documentation Tips, Comment Tips):
	* internals.texi (Memory Usage): Improve indexing.

	* variables.texi (Frame-Local Variables):
	* functions.texi (Argument List):
	* loading.texi (Library Search):
	* streams.texi (Output Variables):
	* keymaps.texi (Translation Keymaps, Searching Keymaps):
	* searching.texi (Replacing Match, Search and Replace):
	* processes.texi (Byte Packing, Decoding Output)
	(Accepting Output, Network Servers, Shell Arguments):
	* display.texi (Abstract Display, Image Cache, Scroll Bars):
	* windows.texi (Window Point, Window Start):
	* frames.texi (Management Parameters, Frame Parameters, Frame Titles):
	* commands.texi (Reading Input, Keyboard Events):
	* minibuf.texi (Reading File Names, Minibuffer Completion)
	(Recursive Mini):
	* positions.texi (List Motion):
	* hash.texi (Hash Tables, Creating Hash, Defining Hash):
	* numbers.texi (Arithmetic Operations, Math Functions)
	(Predicates on Numbers, Comparison of Numbers, Numeric Conversions):
	* locals.texi (Standard Buffer-Local Variables):
	* maps.texi (Standard Keymaps):
	* os.texi (User Identification, System Environment, Recording Input)
	(X11 Keysyms):
	* nonascii.texi (Non-ASCII Characters, Splitting Characters):
	* backups.texi (Backups and Auto-Saving):
	* customize.texi (Customization, Group Definitions)
	(Variable Definitions):
	* compile.texi (Byte Compilation): Improve index entries.

2007-03-31  Karl Berry  <karl@gnu.org>

	* macros.texi (Defining Macros): Avoid widow syllable.

2007-03-31  Eli Zaretskii  <eliz@gnu.org>

	* elisp.texi (Top): Postscript -> PostScript.

	* display.texi (Images, Postscript Images): Postscript -> PostScript.

2007-03-31  Markus Triska  <markus.triska@gmx.at>

	* internals.texi (Writing Emacs Primitives): Untabify `For'.

2007-03-30  Karl Berry  <karl@gnu.org>

	* lists.texi (List-related Predicates): Remove spurious @need.
	(Setcdr): Use @smallexample to improve page break.
	(Association Lists) <assoc>: Reword to improve page break.

	* strings.texi (String Conversion): Insert blank line to improve
	page break.

	* numbers.texi (Random Numbers): Use @minus{}.
	(Math Functions): Use @minus{}.

	* intro.texi (Acknowledgements): Avoid line breaks before middle
	initials.

2007-03-24  Eli Zaretskii  <eliz@gnu.org>

	* errors.texi (Standard Errors): Add an index entry.

2007-03-19  Richard Stallman  <rms@gnu.org>

	* os.texi (Recording Input): recent-keys now gives 300 keys.

2007-03-12  Glenn Morris  <rgm@gnu.org>

	* os.texi: Replace "daylight savings" with "daylight saving"
	throughout.

2007-03-05  Richard Stallman  <rms@gnu.org>

	* variables.texi (File Local Variables):
	Update enable-local-variables values.

2007-03-04  Richard Stallman  <rms@gnu.org>

	* syntax.texi (Control Parsing): Minor clarification.

	* strings.texi (Formatting Strings): Clarify width, precision, flags.

	* sequences.texi (Sequence Functions): Move string-bytes away,
	add xref.

	* nonascii.texi (Text Representations): Move string-bytes here.

	* modes.texi (Major Mode Conventions): Fundamental mode is exception.

	* minibuf.texi (Basic Completion): Minor clarification.

	* markers.texi (The Mark): Clarify existence vs activation of mark.
	Other cleanup.

	* display.texi (Finding Overlays): Write better example.

	* compile.texi (Eval During Compile): Clarify putting macros
	in eval-when-compile.

2007-02-25  Vinicius Jose Latorre  <viniciusjl@ig.com.br>  (tiny change)

	* loading.texi (How Programs Do Loading): Fix anchor position at
	load-read-function definition doc.

2007-02-21  Kim F. Storm  <storm@cua.dk>

	* strings.texi (Text Comparison): Mention that assoc-string
	converts symbols to strings before testing.

2007-02-17  Kim F. Storm  <storm@cua.dk>

	* processes.texi (Bindat Spec): Vector types can have optional
	element type.
	(Bindat Examples): Fix example.  Add vector with element type.

2007-02-16  Andreas Schwab  <schwab@suse.de>

	* strings.texi (Formatting Strings): Document '+' flag.

2007-02-15  Juanma Barranquero  <lekktu@gmail.com>

	* strings.texi (Modifying Strings): Clarify that `clear-string'
	always converts the string to unibyte.

2007-02-14  Kim F. Storm  <storm@cua.dk>

	* display.texi (Glyphs): Add make-glyph-code, glyph-char, glyph-face.
	Rewrite glyph code description to refer to these functions.
	Remove details of encoding face number and char into integer code.

2007-02-03  Alan Mackenzie  <acm@muc.de>

	* loading.texi (Hooks for Loading): Make the description of
	`eval-after-load' more detailed, and amend the description of
	after-load-alist, in accordance with changes from 2006-05.

2007-02-03  Chong Yidong  <cyd@stupidchicken.com>

	* modes.texi (Defining Minor Modes): Document that a :require
	keyword or similar may be required to make saved customization
	variables work.

2007-02-03  Eli Zaretskii  <eliz@gnu.org>

	* elisp.texi (Top): Make the detailed menu headers compliant with
	Texinfo guidelines and with what texnfo-upd.el expects.
	Add comments to prevent people from inadvertently modifying the key
	parts needed by `texinfo-multiple-files-update'.

2007-02-02  Eli Zaretskii  <eliz@gnu.org>

	* elisp.texi (Top): Update the top-level menus.

	* syntax.texi (Categories): Add index entries.

2007-02-01  Juanma Barranquero  <lekktu@gmail.com>

	* display.texi (Attribute Functions): Fix name and description of
	the UNDERLINE arg of `set-face-underline-p'.

2007-01-29  Eli Zaretskii  <eliz@gnu.org>

	* elisp.texi (Top): Add "Standard Errors", "Standard Buffer-Local
	Variables", and "Standard Keymaps" to the detailed menu.

	* variables.texi (Future Local Variables): Add index entry.

2007-01-28  Richard Stallman  <rms@gnu.org>

	* tips.texi (Coding Conventions): Clarify the tip about macros
	that define a function or a variable.

	* files.texi (File Attributes): UID and GID can be floats.
	(Magic File Names): Explain why deferring all operations to
	the standard handler does not work.

2007-01-23  Martin Rudalics  <rudalics@gmx.at>

	* backups.texi (Reverting): Use "buffer" instead of "file"
	when talking about major and minor modes.

2007-01-21  Richard Stallman  <rms@gnu.org>

	* help.texi (Documentation): Add xref to Documentation Tips.

2007-01-14  Juanma Barranquero  <lekktu@gmail.com>

	* tips.texi (Coding Conventions): Fix typos.

2007-01-05  Richard Stallman  <rms@gnu.org>

	* modes.texi (Defining Minor Modes): Fix previous change.

2007-01-03  Richard Stallman  <rms@gnu.org>

	* customize.texi (Variable Definitions, Customization Types):
	Don't use * in doc string for defcustom.

2007-01-02  Richard Stallman  <rms@gnu.org>

	* variables.texi (Variable Aliases): Clarify that aliases vars
	always have the same value.

	* processes.texi (Bindat Spec): Fix Texinfo usage.

	* modes.texi (Defining Minor Modes): Explain effect of command
	defined with define-global-minor-mode on new buffers.

2006-12-30  Kim F. Storm  <storm@cua.dk>

	* keymaps.texi (Tool Bar): Describe `grow-only' value of
	`auto-resize-tool-bars'.

2006-12-30  Richard Stallman  <rms@gnu.org>

	* keymaps.texi (Active Keymaps): Fix previous change.

2006-12-30  Nick Roberts  <nickrob@snap.net.nz>

	* keymaps.texi (Active Keymaps): Make xref to lookup-key.

2006-12-30  Kim F. Storm  <storm@cua.dk>

	* processes.texi (Bindat Spec): Clarify using field names in
	length specifications.

2006-12-29  Kim F. Storm  <storm@cua.dk>

	* processes.texi (Bindat Spec): Explain eval forms and lengths better.
	Add count and index variables for eval forms in repeat blocks.

2006-12-24  Richard Stallman  <rms@gnu.org>

	* customize.texi (Variable Definitions):
	Document new name custom-add-frequent-value.

2006-12-19  Kim F. Storm  <storm@cua.dk>

	* commands.texi (Misc Events): User signals now result in sigusr1
	and sigusr2 events which are handled through special-event-map.
	(Special Events): User signals and drag-n-drop are special.

2006-12-17  Richard Stallman  <rms@gnu.org>

	* loading.texi (Named Features): Explain subfeatures better.

	* customize.texi: Use "option" only for user options.
	For the keyword values inside defcustom etc, say "keywords".
	For :options value's elements, say "elements".
	:group should not be omitted.

	* syntax.texi (Parsing Expressions): Split up node.
	(Motion via Parsing, Position Parse, Parser State)
	(Low-Level Parsing, Control Parsing): New subnodes.
	(Parser State): Document syntax-ppss-toplevel-pos.

	* positions.texi (List Motion): Punctuation fix.

	* files.texi (File Name Completion): Document PREDICATE arg
	to file-name-completion.

2006-12-16  Eli Zaretskii  <eliz@gnu.org>

	* internals.texi (Building Emacs, Writing Emacs Primitives):
	Add index entries.

2006-12-11  Richard Stallman  <rms@gnu.org>

	* modes.texi (Font Lock Basics): Explain how nil for font-lock-defaults
	affects face menu.  Explain how to make it non-nil without enabling
	any fontification.

2006-12-10  Chong Yidong  <cyd@stupidchicken.com>

	* modes.texi (Font Lock Basics): Document nil value of
	font-lock-defaults.

2006-12-10  Glenn Morris  <rgm@gnu.org>

	* abbrevs.texi (Defining Abbrevs): Mention `define-abbrev' 'force
	value for system-flag argument.  Abbrev tables may not be empty
	when major modes are loaded.

2006-12-08  Juanma Barranquero  <lekktu@gmail.com>

	* makefile.w32-in (maintainer-clean): Partially revert last
	change; delete "elisp-?" and "elisp-??" instead of "elisp-*"
	to protect elisp-covers.texi.

2006-12-07  Juanma Barranquero  <lekktu@gmail.com>

	* makefile.w32-in (maintainer-clean): Depend on `distclean'.
	Don't remove elisp* info files; they are already deleted by the
	`clean' and `distclean' targets, and they are in the $(infodir)
	directory, not the current one.

2006-12-04  Kim F. Storm  <storm@cua.dk>

	* commands.texi (Misc Events): Update signal events.
	(Event Examples): Add signal example.

2006-11-29  Richard Stallman  <rms@gnu.org>

	* frames.texi (Visibility of Frames): Explain visible windows
	can be covered by others.  Add xref for raise-frame.

2006-11-28  Richard Stallman  <rms@gnu.org>

	* searching.texi (Regexp Special): Update when ^ is special.

2006-11-27  Eli Zaretskii  <eliz@gnu.org>

	* customize.texi (Customization, Common Keywords)
	(Group Definitions, Variable Definitions, Composite Types)
	(Type Keywords, Customization Types): Add index entries for
	various customization keywords.

2006-11-23  Stefan Monnier  <monnier@iro.umontreal.ca>

	* modes.texi (Multiline Font Lock): Rephrase some parts for clarity.

2006-11-10  Jan Djärv  <jan.h.d@swipnet.se>

	* frames.texi (Window System Selections): Remove clipboard from
	description of selection-coding-system.

2006-11-06  Richard Stallman  <rms@gnu.org>

	* lists.texi (List Variables): Document COMPARE-FN.

	* keymaps.texi: Avoid use of "binding" to mean a relation;
	use it only to refer to the meaning associated with a key.
	(Keymaps): Change menu node description.

	* elisp.texi (Top): Change menu node description.

	* display.texi (Managing Overlays): Document overlay-recenter.

2006-10-29  Chong Yidong  <cyd@stupidchicken.com>

	* Makefile.in: Use relative paths to avoid advertising filesystem
	contents during compilation.

2006-10-23  Kim F. Storm  <storm@cua.dk>

	* commands.texi (Event Input Misc): Update unread-command-events.

2006-10-23  Nick Roberts  <nickrob@snap.net.nz>

	* lists.texi (Sets And Lists): Fix typos.

2006-10-18  Juanma Barranquero  <lekktu@gmail.com>

	* control.texi (Processing of Errors): Use @var for an argument,
	not @code.

2006-10-16  Richard Stallman  <rms@gnu.org>

	* edebug.texi (Edebug Recursive Edit): Minor cleanup.

	* keymaps.texi (Format of Keymaps): Show all the keymap element
	patterns that result from menu items.
	(Key Lookup): Minor cleanups.

	* modes.texi (Precalculated Fontification): Don't say that
	not setting font-lock-defaults avoids loading font-lock.

	* help.texi (Documentation): Move xref to Emacs Manual here.
	(Documentation Basics): From here.
	Also doc emacs-lisp-docstring-fill-column.

	* elisp.texi: Update version and ISBN.

	* commands.texi (Interactive Call): Clarify KEYS arg to
	call-interactively is a vector.
	(Command Loop Info): Delete anchor in this-command-keys.
	Add anchor in this-command-keys-vector.
	(Recursive Editing): Document how recursive-edit
	handles the current buffer.

2006-10-13  Chong Yidong  <cyd@stupidchicken.com>

	* frames.texi (Frame Titles): %c and %l are ignored in
	frame-title-format.

2006-10-11  Richard Stallman  <rms@gnu.org>

	* keymaps.texi (Key Sequences): Clarify use of kbd.

2006-10-10  Kim F. Storm  <storm@cua.dk>

	* lists.texi (Sets And Lists): Add memql.

2006-10-03  Richard Stallman  <rms@gnu.org>

	* searching.texi (Char Classes): Document :multibyte: and :unibyte:.
	Clarify :ascii: and :nonascii:.

2006-09-29  Juri Linkov  <juri@jurta.org>

	* modes.texi (%-Constructs): Reorder coding systems in the
	documentation of %z to the real order displayed in the modeline.

2006-09-25  Richard Stallman  <rms@gnu.org>

	* os.texi (Timers): Describe timer-max-repeats.

2006-09-25  Chong Yidong  <cyd@stupidchicken.com>

	* os.texi (Timers): Mention with-local-quit.

2006-09-24  Richard Stallman  <rms@gnu.org>

	* searching.texi (Searching and Matching): Mention property search.

	* commands.texi (Command Loop Info): Explain how read-event affects
	this-command-keys.

2006-09-20  Richard Stallman  <rms@gnu.org>

	* os.texi (Timers): Clarify about REPEAT when timer is delayed.

	* windows.texi (Window Start): Minor cleanups.

2006-09-20  Kim F. Storm  <storm@cua.dk>

	* windows.texi (Window Start): pos-visible-in-window-p allows
	specifying t for position to mean "end of window".
	Add window-line-height.

	* anti.texi (Antinews): Mention window-line-height.

2006-09-19  David Kastrup  <dak@gnu.org>

	* keymaps.texi (Searching Keymaps): Small clarification.

2006-09-18  Richard Stallman  <rms@gnu.org>

	* keymaps.texi (Creating Keymaps): Explain that keymap prompt strings
	cause keyboard menus.
	(Menu Keymaps): Likewise.
	(Defining Menus, Keyboard Menus): Clarify.

	* text.texi (Fields): Clarify explanation of constrain-to-field.

2006-09-16  Eli Zaretskii  <eliz@gnu.org>

	* variables.texi (Tips for Defining): Fix a typo.

2006-09-15  Richard Stallman  <rms@gnu.org>

	* keymaps.texi (Remapping Commands, Searching Keymaps)
	(Active Keymaps): Clean up previous change.

2006-09-15  Jay Belanger  <belanger@truman.edu>

	* gpl.texi: Replace "Library Public License" by "Lesser Public
	License" throughout.

2006-09-15  David Kastrup  <dak@gnu.org>

	* keymaps.texi (Active Keymaps): Adapt description to use
	`get-char-property' instead `get-text-property'.  Explain how
	mouse events change this.  Explain the new optional argument of
	`key-binding' and its mouse-dependent lookup.
	(Searching Keymaps): Adapt description similarly.
	(Remapping Commands): Explain the new optional argument of
	`command-remapping'.

2006-09-14  Richard Stallman  <rms@gnu.org>

	* keymaps.texi (Searching Keymaps): Clarification.
	(Active Keymaps): Refer to Searching Keymaps instead of duplication.

2006-09-13  Richard Stallman  <rms@gnu.org>

	* objects.texi (Character Type): Node split.
	Add xref to Describing Characters.
	(Basic Char Syntax, General Escape Syntax)
	(Ctl-Char Syntax, Meta-Char Syntax): New subnodes.

2006-09-11  Richard Stallman  <rms@gnu.org>

	* display.texi (Display Table Format): Wording clarification.
	(Glyphs): Clarifications.

2006-09-10  Chong Yidong  <cyd@stupidchicken.com>

	* keymaps.texi (Active Keymaps): Mention that key-binding checks
	local maps.

2006-09-10  Kim F. Storm  <storm@cua.dk>

	* display.texi (Forcing Redisplay): Document return value of
	function redisplay.

2006-09-09  Richard Stallman  <rms@gnu.org>

	* windows.texi (Window Hooks): Explain limits of
	window-scroll-functions.

	* display.texi (Fringe Indicators): Update for last change in
	indicate-buffer-boundaries.

2006-09-08  Richard Stallman  <rms@gnu.org>

	* processes.texi (Bindat Spec): Suggest names ending in -bindat-spec.

2006-09-06  Kim F. Storm  <storm@cua.dk>

	* frames.texi (Display Feature Testing): display-mm-dimensions-alist.

	* windows.texi (Window Start): Update pos-visible-in-window-p.

2006-09-04  Richard Stallman  <rms@gnu.org>

	* processes.texi (Accepting Output): Explain SECONDS=0 for
	accept-process-output.

	* os.texi (Idle Timers): Explain why timer functions should not
	loop until (input-pending-p).

2006-09-02  Eli Zaretskii  <eliz@gnu.org>

	* makefile.w32-in (usermanualdir): New variable.
	(elisp.dvi): Use it.

2006-09-01  Eli Zaretskii  <eliz@gnu.org>

	* buffers.texi (Buffer Modification): Fix last change.

2006-09-01  Chong Yidong  <cyd@stupidchicken.com>

	* buffers.texi (Buffer Modification):
	Document buffer-chars-modified-tick.

2006-08-31  Richard Stallman  <rms@gnu.org>

	* modes.texi (Syntactic Font Lock): Mention specific faces once again.

2006-08-31  Richard Bielawski  <RBielawski@moneygram.com>  (tiny change)

	* modes.texi (Syntactic Font Lock):
	Mention font-lock-syntactic-face-function
	instead of specific faces.

2006-08-29  Chong Yidong  <cyd@stupidchicken.com>

	* display.texi (Images): Add xrref to display-images-p.

2006-08-28  Kenichi Handa  <handa@m17n.org>

	* nonascii.texi (Lisp and Coding Systems): Fix description of
	detect-coding-region.

2006-08-27  Michael Olson  <mwolson@gnu.org>

	* processes.texi (Transaction Queues): Remove stray quote
	character.

2006-08-25  Richard Stallman  <rms@gnu.org>

	* os.texi (Idle Timers): run-with-idle-timer allows Lisp time value.
	Add xref.

2006-08-24  Chong Yidong  <cyd@stupidchicken.com>

	* os.texi (Timers): Avoid waiting inside timers.

2006-08-21  Lute Kamstra  <lute@gnu.org>

	* Makefile.in: Use ../man/texinfo.tex to build elisp.dvi.

2006-08-20  Richard Stallman  <rms@gnu.org>

	* os.texi (Idle Timers): New node, split out from Timers.
	Document current-idle-time.
	* commands.texi (Reading One Event): Update xref.
	* elisp.texi (Top): Update subnode menu.

2006-08-16  Richard Stallman  <rms@gnu.org>

	* keymaps.texi (Extended Menu Items): Show format of cached
	bindings in extended menu items.

	* customize.texi (Variable Definitions): Explain when the
	standard value expression is evaluated.

2006-08-15  Chong Yidong  <cyd@stupidchicken.com>

	* commands.texi (Reading One Event): Explain idleness in
	`read-event'.

2006-08-12  Chong Yidong  <cyd@stupidchicken.com>

	* text.texi (Near Point): Say "cursor" not "terminal cursor".
	(Commands for Insertion): Remove split-line since it's not
	relevant for Lisp programming.
	(Yank Commands): Rewrite introduction.
	(Undo): Clarify.
	(Maintaining Undo): Clarify.  Document undo-ask-before-discard.
	(Filling): Remove redundant comment.  Clarify return value of
	current-justification.
	(Margins): Minor clarifications.
	(Adaptive Fill): Update default value of adaptive-fill-regexp.
	(Sorting): Update definition of sort-lines.
	(Columns): Clarify behavior of sort-columns.
	(Indent Tabs): Link to Tab Stops in Emacs manual.
	(Special Properties): Clarify.
	(Clickable Text): Mention Buttons package.

2006-08-12  Kevin Ryde  <user42@zip.com.au>

	* os.texi (Time Parsing): Add %z to description of
	format-time-string, as per docstring.  Add cross reference to
	glibc manual for strftime.

2006-08-08  Richard Stallman  <rms@gnu.org>

	* modes.texi: Clean up wording in previous change.

2006-08-07  Chong Yidong  <cyd@stupidchicken.com>

	* modes.texi (Hooks): Clarify.
	(Major Mode Basics): Mention define-derived-mode explicitly.
	(Major Mode Conventions): Rebinding RET is OK for some modes.
	Mention change-major-mode-hook and after-change-major-mode-hook.
	(Example Major Modes): Move to end of Modes section.
	(Mode Line Basics): Clarify.
	(Mode Line Data): Mention help-echo and local-map in strings.
	Explain reason for treatment of non-risky variables.
	(Properties in Mode): Clarify.
	(Faces for Font Lock): Add font-lock-negation-char-face.

2006-08-04  Eli Zaretskii  <eliz@gnu.org>

	* strings.texi (Formatting Strings): Warn against arbitrary
	strings as first arg to `format'.

2006-07-31  Thien-Thi Nguyen  <ttn@gnu.org>

	* text.texi (Clickable Text): Mention `help-echo' text property.
	Update intro, examples and associated explanations.

2006-07-31  Richard Stallman  <rms@gnu.org>

	* commands.texi: Update xrefs.
	(Event Mod): New node, cut out from old Translating Input.

	* maps.texi: Update xrefs.

	* keymaps.texi (Translation Keymaps): New node.
	Update xrefs from Translating Input to Translation Keymaps.

	* elisp.texi (Top): Update subnode menu.

	* display.texi (Face Functions): Fix explanations of FRAME=t or nil.

	* os.texi (System Interface): Fix menu descriptions of some nodes.
	(Translating Input): Node deleted.

2006-07-31  Nick Roberts  <nickrob@snap.net.nz>

	* modes.texi (Minor Mode Conventions): Update xref for add-to-list.

	* lists.texi (Sets And Lists): Likewise.

2006-07-30  Thien-Thi Nguyen  <ttn@gnu.org>

	* text.texi (Fields): Mention POS
	requirement when narrowing is in effect.

2006-07-28  Richard Stallman  <rms@gnu.org>

	* display.texi (Face Attributes): Simplify wording.
	(Attribute Functions): Clarify meaning of new-frame default
	attribute settings.

	* customize.texi (Common Keywords): Document how to use
	:package-version in a package not in Emacs.

2006-07-28  Kim F. Storm  <storm@cua.dk>

	* commands.texi (Reading One Event): Fix last change.

2006-07-26  Chong Yidong  <cyd@stupidchicken.com>

	* commands.texi (Reading One Event): Document SECONDS argument for
	read-event, read-char, and read-char-exclusive.

2006-07-25  Stefan Monnier  <monnier@iro.umontreal.ca>

	* modes.texi (Multiline Font Lock): Can't use jit-lock-defer-multiline
	to ensure correct identification.

2006-07-24  Richard Stallman  <rms@gnu.org>

	* text.texi (Clickable Text): Clarify.

	* sequences.texi (Vector Functions): Delete duplicate xref.

	* objects.texi (Function Type): Clarify.

	* modes.texi (Keymaps and Minor Modes): List punct chars for minor
	modes.

	* lists.texi (List Variables): New node.
	Material moved from other nodes.

	* variables.texi (Setting Variables): add-to-list and
	add-to-ordered-list moved to List Variables node.

2006-07-23  Thien-Thi Nguyen  <ttn@gnu.org>

	* text.texi (Links and Mouse-1):
	For mouse-on-link-p, expand on arg POS.

2006-07-21  Kim F. Storm  <storm@cua.dk>

	* display.texi (Forcing Redisplay): Don't mention systems which
	don't support sub-second timers for redisplay-preemption-period.

	* os.texi (Terminal Output): Clarify text vs graphical terminal.

2006-07-21  Eli Zaretskii  <eliz@gnu.org>

	* frames.texi (Input Focus): Document that focus-follows-mouse has
	no effect on MS-Windows.

2006-07-18  Richard Stallman  <rms@gnu.org>

	* display.texi (Forcing Redisplay): Cleanups in previous change.

	* processes.texi (Low-Level Network): Make menu more convenient.

2006-07-18  Kim F. Storm  <storm@cua.dk>

	* display.texi (Forcing Redisplay): redisplay-preemption-period
	only used on window systems.  Add xref to Terminal Output.

	* os.texi (Terminal Output): baud-rate only controls preemption on
	non-window systems.  Add xref to Forcing Redisplay.

	* processes.texi (Low-Level Network): Rename node "Make Network"
	to "Network Processes".

2006-07-18  Karl Berry  <karl@gnu.org>

	* variables.texi, functions.texi, customize.texi, loading.texi:
	* edebug.texi, minibuf.texi: Fix page breaks through chapter 20.

2006-07-17  Chong Yidong  <cyd@stupidchicken.com>

	* commands.texi (Waiting): Document batch-mode sit-for behavior.

2006-07-17  Richard Stallman  <rms@gnu.org>

	* eval.texi, elisp.texi, text.texi: Use real doublequote inside menus.
	Put period and comma inside quotes.

	* loading.texi, markers.texi: Use real doublequote inside menus.

	* windows.texi: Put point and comma inside quotes.
	(Textual Scrolling): Use @samp for error message.

	* variables.texi, tips.texi, syntax.texi, symbols.texi:
	* strings.texi, streams.texi, processes.texi, os.texi:
	* objects.texi, numbers.texi, modes.texi, minibuf.texi:
	* lists.texi, keymaps.texi, intro.texi, hash.texi, internals.texi:
	* gpl.texi, functions.texi, files.texi, frames.texi, doclicense.texi:
	* display.texi, control.texi, commands.texi, buffers.texi, anti.texi:
	Put point and comma inside quotes.

	* control.texi (Processing of Errors): Add command-error-function.

	* variables.texi (File Local Variables): Clarify that
	file local variables make buffer-local bindings.

	* modes.texi (Syntactic Font Lock): Give default for
	font-lock-syntax-table.

2006-07-17  Nick Roberts  <nickrob@snap.net.nz>

	* text.texi (Special Properties): Clean up previous change.

2006-07-16  Karl Berry  <karl@gnu.org>

	* objects.texi, numbers.texi, strings.texi, lists.texi, hash.texi:
	* control.texi: Fix bad page breaks through chapter 10 (control).

	* anti.texi (Antinews): Reorder face-attribute fns to avoid
	underfull hbox.

2006-07-15  Nick Roberts  <nickrob@snap.net.nz>

	* text.texi (Special Properties): Describe fontified text property
	in relation to a character (not text).

2006-07-15  Kim F. Storm  <storm@cua.dk>

	* maps.texi (Standard Keymaps): Add xref for minibuffer maps.
	Add apropos-mode-map, custom-mode-map, esc-map, global-map,
	grep-mode-map, help-map, help-mode-map, kmacro-map, and tool-bar-map.

	* anti.texi (Antinews): Mention redisplay function.
	The kbd macro existed, but was not documented, before 22.x.
	Function pos-visible-in-window-p is not new in 22.x, just enhanced.

2006-07-14  Nick Roberts  <nickrob@snap.net.nz>

	* display.texi (Displaying Messages): Add anchor.

	* frames.texi (Dialog Boxes): Use it.

2006-07-12  Richard Stallman  <rms@gnu.org>

	* objects.texi (Frame Type): Explain nature of frames better.

	* frames.texi (Frames): Explain nature of frames better.

2006-07-12  Ken Manheimer  <ken.manheimer@gmail.com>

	* tips.texi (Coding Conventions): Explain why use cl at compile time.

2006-07-12  YAMAMOTO Mitsuharu  <mituharu@math.s.chiba-u.ac.jp>

	* frames.texi (Window System Selections): Mention scrap support for Mac.
	Default value of x-select-enable-clipboard is t on Mac.

	* os.texi (Getting Out): Suspending is not allowed on Mac, either.

2006-07-11  Kim F. Storm  <storm@cua.dk>

	* display.texi (Forcing Redisplay): Add `redisplay' function.
	Don't mention (sit-for -1) -- use (redisplay t) instead.

	* commands.texi (Waiting): (sit-for -1) is no longer special.
	(sit-for 0) is equivalent to (redisplay).
	Iconifying/deiconifying no longer makes sit-for return.

2006-07-10  Nick Roberts  <nickrob@snap.net.nz>

	* display.texi (Buttons): Fix typo.

	* index.texi, elisp.texi (New Symbols): Comment node out.

2006-07-09  Richard Stallman  <rms@gnu.org>

	* display.texi (Truncation): Clean up previous change.

2006-07-08  Richard Stallman  <rms@gnu.org>

	* commands.texi (Interactive Call): Use 3 as prefix in example
	for execute-extended-command.

	* display.texi (Attribute Functions): Move paragraph about
	compatibility with Emacs < 21.

2006-07-09  Kim F. Storm  <storm@cua.dk>

	* display.texi (Refresh Screen): Clarify force-window-update.
	(Truncation): "Normally" indicated by fringe arrows.

2006-07-08  Eli Zaretskii  <eliz@gnu.org>

	* windows.texi (Textual Scrolling, Resizing Windows):
	* variables.texi (Constant Variables):
	* text.texi (Buffer Contents, Deletion, Changing Properties)
	(Property Search, Special Properties, Sticky Properties)
	(Links and Mouse-1, Fields, Change Hooks):
	* syntax.texi (Syntax Table Functions, Parsing Expressions)
	(Categories):
	* symbols.texi (Other Plists):
	* streams.texi (Output Variables):
	* processes.texi (Input to Processes, Query Before Exit):
	* positions.texi (Word Motion, Text Lines, List Motion):
	* os.texi (Init File, System Environment, Sound Output)
	(Session Management):
	* nonascii.texi (Text Representations, Character Sets)
	(Chars and Bytes, Locales):
	* modes.texi (Defining Minor Modes, Header Lines):
	* minibuf.texi (Minibuffer Contents):
	* markers.texi (Information from Markers):
	* lists.texi (List Elements, Building Lists, Association Lists):
	* keymaps.texi (Tool Bar):
	* hash.texi (Creating Hash, Hash Access, Defining Hash, Other Hash):
	* functions.texi (What Is a Function, Mapping Functions):
	* frames.texi (Creating Frames, Parameter Access, Pointer Shape)
	(Color Names, Text Terminal Colors, Display Feature Testing):
	* files.texi (Visiting Functions, File Name Components)
	(Unique File Names, Contents of Directories):
	* display.texi (Forcing Redisplay, Displaying Messages)
	(Temporary Displays, Font Selection, Auto Faces)
	(Font Lookup, Fringe Indicators, Display Margins)
	(Image Descriptors, Showing Images, Image Cache, Button Types)
	(Making Buttons, Manipulating Buttons, Button Buffer Commands)
	(Display Table Format, Glyphs):
	* control.texi (Iteration):
	* commands.texi (Command Loop Info, Adjusting Point):
	* backups.texi (Making Backups, Auto-Saving):
	Remove @tindex entries.

2006-07-07  Kim F. Storm  <storm@cua.dk>

	* display.texi (Fringe Cursors): Fix typo.
	(Customizing Bitmaps): Fix define-fringe-bitmap entry.
	(Overlay Arrow): Default is overlay-arrow fringe indicator.

2006-07-05  Richard Stallman  <rms@gnu.org>

	* text.texi (Buffer Contents): Add example of text props
	in result of buffer-substring.
	(Text Properties): Explain better about use of specific property names.
	(Property Search): Some cleanups; reorder some functions.

	* keymaps.texi (Changing Key Bindings): Cleanup.
	Add xref to Key Binding Conventions.

	* display.texi (Attribute Functions): Add examples for
	face-attribute-relative-p.

	* tips.texi (Coding Conventions): Cleanup last change.

2006-07-05  Karl Berry  <karl@gnu.org>

	* elisp.texi: Use @fonttextsize 10pt, a la emacs.texi.
	Remove @setchapternewpage odd.
	Result is 1013 pages, down from 1100.

	* anti.texi, customize.texi, display.texi, internals.texi:
	* minibuf.texi, modes.texi, tips.texi:
	Fix overfull/underfull boxes.

2006-07-05  Thien-Thi Nguyen  <ttn@gnu.org>

	* edebug.texi (Instrumenting):
	Add Edebug-specific findex for eval-buffer.
	* loading.texi (Loading):
	Replace eval-current-buffer with eval-buffer.

2006-06-30  Nick Roberts  <nickrob@snap.net.nz>

	* locals.texi (Standard Buffer-Local Variables): Update the list
	of variables.

2006-06-26  Nick Roberts  <nickrob@snap.net.nz>

	* files.texi (File Name Completion): Point user to the node
	"Reading File Names".

2006-06-24  Eli Zaretskii  <eliz@gnu.org>

	* files.texi (Contents of Directories): Document case-insensitive
	behavior on respective filesystems.

	* objects.texi (Character Type): Document that Emacs signals an
	error for unsupported Unicode characters specified as \uNNNN.

2006-06-19  Richard Stallman  <rms@gnu.org>

	* processes.texi (Bindat Spec): Clarify previous change.

2006-06-16  Richard Stallman  <rms@gnu.org>

	* tips.texi (Coding Conventions): Better explain conventions
	for definition constructs.

	* text.texi (Special Properties): String value of `read-only'
	serves as the error message.

	* objects.texi (Character Type): Clarify prev. change.
	(Non-ASCII in Strings): Mention \u and \U.

	* commands.texi (Using Interactive): Explain problem of
	markers, etc., in command-history.

2006-06-14  Kim F. Storm  <storm@cua.dk>

	* commands.texi (Waiting): Negative arg to sit-for forces
	redisplay even if input is pending.

	* display.texi (Forcing Redisplay): Use (sit-for -1) to force a
	redisplay.  Remove incorrect example of binding redisplay-dont-pause
	around (sit-for 0).

2006-06-13  Richard Stallman  <rms@gnu.org>

	* display.texi (Forcing Redisplay): Clarify previous change.

2006-06-13  Romain Francoise  <romain@orebokech.com>

	* display.texi (Forcing Redisplay): Fix typo.

2006-06-13  Kim F. Storm  <storm@cua.dk>

	* display.texi (Forcing Redisplay): Add redisplay-preemption-period.

2006-06-10  Luc Teirlinck  <teirllm@auburn.edu>

	* tips.texi (Coding Conventions): Add `@end itemize'.

2006-06-10  Richard Stallman  <rms@gnu.org>

	* tips.texi (Coding Conventions): Explain use of coding systems
	to ensure one decoding for strings.

2006-06-09  Aidan Kehoe  <kehoea@parhasard.net>

	* objects.texi (Character Type): Describe the \uABCD and \U00ABCDEF
	syntax.

2006-06-07  Eli Zaretskii  <eliz@gnu.org>

	* display.texi (Font Selection): Remove description of
	clear-face-cache.

	* compile.texi (Eval During Compile): Fix a typo.  Add index
	entries for possible uses of eval-when-compile.

2006-06-04  Thien-Thi Nguyen  <ttn@gnu.org>

	* display.texi (Abstract Display): Fix typo.

2006-06-03  Eli Zaretskii  <eliz@gnu.org>

	* minibuf.texi (Minibuffer History) <history-add-new-input>:
	Reword variable's description.

2006-06-01  Richard Stallman  <rms@gnu.org>

	* windows.texi (Splitting Windows): Clarify splitting nonselected
	window.

2006-05-31  Juri Linkov  <juri@jurta.org>

	* minibuf.texi (Minibuffer History): Add history-add-new-input.

2006-05-30  Richard Stallman  <rms@gnu.org>

	* display.texi (Line Height): Fix errors in description of
	default line height and line-height property.

	* nonascii.texi (Default Coding Systems): Further clarification.

2006-05-29  Luc Teirlinck  <teirllm@auburn.edu>

	* internals.texi (Pure Storage): Mention that an overflow in pure
	space causes a memory leak.
	(Garbage Collection): If there was an overflow in pure space,
	`garbage-collect' returns nil.

2006-05-30  Eli Zaretskii  <eliz@gnu.org>

	* nonascii.texi (Default Coding Systems): Fix it some more.

2006-05-29  Eli Zaretskii  <eliz@gnu.org>

	* nonascii.texi (Default Coding Systems): Fix last change.

2006-05-29  Kenichi Handa  <handa@m17n.org>

	* nonascii.texi (find-operation-coding-system): Describe the new
	argument format (FILENAME . BUFFER).

2006-05-28  Richard Stallman  <rms@gnu.org>

	* tips.texi (Coding Conventions): Better explain reasons not to
	advise other packages or use `eval-after-load'.

2006-05-29  Kim F. Storm  <storm@cua.dk>

	* processes.texi (Bindat Functions): Rename `pos' and `raw-data' to
	`bindat-idx' and `bindat-raw' for clarity.

2006-05-27  Thien-Thi Nguyen  <ttn@gnu.org>

	* processes.texi (Bindat Spec): Expand on `repeat' handler.

	* display.texi (Display): Add "Abstract Display" to menu.
	(Abstract Display, Abstract Display Functions)
	(Abstract Display Example): New nodes.
	* elisp.texi (Top): Add "Abstract Display" to menu.

2006-05-27  Chong Yidong  <cyd@stupidchicken.com>

	* keymaps.texi (Key Sequences): Link to input events definition.
	(Format of Keymaps): Delete material duplicated in Keymap Basics.

	* files.texi (Changing Files): Document updated argument list for
	copy-file.

2006-05-27  Thien-Thi Nguyen  <ttn@gnu.org>

	* processes.texi (Bindat Functions): Explain term "total length".
	Use it in bindat-length and bindat-pack descriptions.

2006-05-26  Eli Zaretskii  <eliz@gnu.org>

	* tips.texi (Coding Conventions): Advise against using
	eval-after-load in packages.  Add an index entry.

2006-05-25  Juri Linkov  <juri@jurta.org>

	* minibuf.texi (Text from Minibuffer): Undocument keep-all.

	* modes.texi (%-Constructs): Add %e, %z, %Z.

2006-05-25  Richard Stallman  <rms@gnu.org>

	* elisp.texi (Top): Update subnode menu.

	* keymaps.texi (Keymap Basics): New node, split out of Key Sequences.
	(Keymaps): Update menu.

2006-05-25  Chong Yidong  <cyd@stupidchicken.com>

	* keymaps.texi (Key Sequences): Some clarifications.

2006-05-25  Thien-Thi Nguyen  <ttn@gnu.org>

	* processes.texi (Bindat Functions): Say "unibyte string"
	explicitly for bindat-unpack and bindat-pack descriptions.
	(Bindat Examples): Don't call `string-make-unibyte' in example.

2006-05-25  Chong Yidong  <cyd@stupidchicken.com>

	* keymaps.texi (Key Sequences): Rename from Keymap Terminology.
	Explain string and vector representations of key sequences.

	* keymaps.texi (Changing Key Bindings):
	* commands.texi (Interactive Codes):
	* help.texi (Describing Characters): Refer to it.

2006-05-23  Luc Teirlinck  <teirllm@auburn.edu>

	* frames.texi (Pointer Shape): @end table -> @end defvar.

2006-05-22  Richard Stallman  <rms@gnu.org>

	* elisp.texi (Top): Update subnode menus.

	* frames.texi (Pointer Shape): Node renamed from Pointer Shapes.
	Contents rewritten; material from old Pointer Shape node moved here.

	* display.texi (Pointer Shape): Node deleted.
	(Image Descriptors): Minor cleanup.

2006-05-21  Richard Stallman  <rms@gnu.org>

	* syntax.texi (Parsing Expressions): Update info on which STATE
	elements are ignored.

2006-05-19  Luc Teirlinck  <teirllm@auburn.edu>

	* hooks.texi (Standard Hooks): Correct typo.

	* gpl.texi (GPL): ifinfo -> ifnottex.

2006-05-19  Michael Ernst  <mernst@alum.mit.edu>  (tiny change)

	* searching.texi (Simple Match Data): Warn about match data being
	set anew by every search.

2006-05-17  Richard Stallman  <rms@gnu.org>

	* minibuf.texi (Minibuffer History): Clarify.

	* searching.texi (Regexp Special): Clarify nested regexp warning.

2006-05-16  Kim F. Storm  <storm@cua.dk>

	* minibuf.texi (Minibuffer History): Update add-to-history.

2006-05-15  Oliver Scholz  <epameinondas@gmx.de>  (tiny change)

	* nonascii.texi (Explicit Encoding):
	Fix typo (encoding<->decoding).

2006-05-14  Richard Stallman  <rms@gnu.org>

	* buffers.texi (Creating Buffers): Cleanup.

	* files.texi (Visiting Functions): Rewrite in find-file-noselect.

2006-05-13  Eli Zaretskii  <eliz@gnu.org>

	* buffers.texi (Current Buffer): Document that with-temp-buffer
	disables undo.

	* os.texi (Terminal-Specific): More accurate description of how
	Emacs searches for the terminal-specific libraries.

2006-05-12  Eli Zaretskii  <eliz@gnu.org>

	* hooks.texi (Standard Hooks) [iftex]: Convert @xref's to
	emacs-xtra to @inforef's.

	* text.texi (Undo): Document that undo is turned off in buffers
	whose names begin with a space.

	* buffers.texi (Buffer Names): Add index entries for buffers whose
	names begin with a space.
	(Creating Buffers): Document that undo is turned off in buffers
	whose names begin with a space.

	* files.texi (Visiting Functions, Reading from Files)
	(Saving Buffers): Mention code and EOL conversions by file I/O
	primitives and subroutines.

	* nonascii.texi (Lisp and Coding Systems):
	Document coding-system-eol-type.  Add index entries for eol conversion.

	* display.texi (Defining Faces): Mention `mac', and add an xref to
	where window-system is described.

2006-05-10  Richard Stallman  <rms@gnu.org>

	* internals.texi (Writing Emacs Primitives): Clarify GCPRO rules.

2006-05-10  Reiner Steib  <Reiner.Steib@gmx.de>

	* variables.texi (File Local Variables): Recommend to quote lambda
	expressions in safe-local-variable property.

2006-05-09  Richard Stallman  <rms@gnu.org>

	* variables.texi (File Local Variables):
	Document safe-local-eval-forms and safe-local-eval-function.

2006-05-07  Kim F. Storm  <storm@cua.dk>

	* minibuf.texi (Minibuffer History): Remove keep-dups arg
	from add-to-history.

2006-05-07  Romain Francoise  <romain@orebokech.com>

	* commands.texi (Event Input Misc):
	* compile.texi (Eval During Compile):
	* internals.texi (Buffer Internals):
	* minibuf.texi (Initial Input):
	* nonascii.texi (Scanning Charsets):
	* numbers.texi (Comparison of Numbers):
	* windows.texi (Textual Scrolling, Vertical Scrolling):
	Fix various typos.

2006-05-06  Eli Zaretskii  <eliz@gnu.org>

	* hooks.texi (Standard Hooks): Replace inforef to emacs-xtra by
	conditional xref's to either emacs or emacs-xtra, depending on
	@iftex/@ifnottex.

	* minibuf.texi (Minibuffer History): Document add-to-history.

2006-05-05  Eli Zaretskii  <eliz@gnu.org>

	* internals.texi (Pure Storage): Mention the pure overflow message
	at startup.

2006-05-05  Johan Bockgård  <bojohan@dd.chalmers.se>

	* keymaps.texi (Active Keymaps): Fix pseudo-Lisp syntax.
	(Searching Keymaps): Fix pseudo-Lisp description of keymap
	search.

2006-05-01  Richard Stallman  <rms@gnu.org>

	* intro.texi (nil and t): Clarify.

	* variables.texi (File Local Variables): Suggest using booleanp.

2006-05-01  Juanma Barranquero  <lekktu@gmail.com>

	* objects.texi (Type Predicates): Fix typos.

2006-05-01  Stefan Monnier  <monnier@iro.umontreal.ca>

	* intro.texi (nil and t): Add booleanp.

	* objects.texi (Type Predicates): Add links for booleanp and
	string-or-null-p.

2006-04-29  Richard Stallman  <rms@gnu.org>

	* modes.texi (Multiline Font Lock): Rename from
	Multi line Font Lock Elements.  Much clarification.
	(Font Lock Multiline, Region to Fontify): Much clarification.

2006-04-29  Stefan Monnier  <monnier@iro.umontreal.ca>

	* variables.texi (File Local Variables): Remove the special case t for
	safe-local-variable.

2006-04-26  Richard Stallman  <rms@gnu.org>

	* syntax.texi (Parsing Expressions): Minor cleanup.

2006-04-18  Richard Stallman  <rms@gnu.org>

	* tips.texi (Coding Conventions): Explain when the package's
	prefix should appear later on (not at the start of the name).

	* searching.texi (String Search): Clarify effect of NOERROR.

	* modes.texi (Imenu): Clarify what special items do.

	* hooks.texi (Standard Hooks): Delete text about old hook names.

2006-04-17  Romain Francoise  <romain@orebokech.com>

	* variables.texi (Local Variables): Update the default value of
	`max-specpdl-size'.

2006-04-15  Michael Olson  <mwolson@gnu.org>

	* processes.texi (Transaction Queues): Mention the new optional
	`delay-question' argument for `tq-enqueue'.

2006-04-13  Bill Wohler  <wohler@newt.com>

	* customize.texi (Common Keywords): Use dotted notation for
	:package-version value.  Specify its values.  Improve documentation
	for customize-package-emacs-version-alist.

2006-04-12  Bill Wohler  <wohler@newt.com>

	* customize.texi (Common Keywords): Move description of
	customize-package-emacs-version-alist to @defvar.

2006-04-10  Bill Wohler  <wohler@newt.com>

	* customize.texi (Common Keywords): Add :package-version.

2006-04-10  Kim F. Storm  <storm@cua.dk>

	* text.texi (Buffer Contents): Add NOPROPS arg to
	filter-buffer-substring.

2006-04-08  Kevin Ryde  <user42@zip.com.au>

	* os.texi (Command-Line Arguments): Update xref to emacs manual
	"Command Arguments" -> "Emacs Invocation", per change there.

2006-04-08  Thien-Thi Nguyen  <ttn@gnu.org>

	* display.texi (Other Display Specs): Arrange a @code{DOTTED-LIST} to
	be on one line to help makeinfo not render two spaces after the dot.

2006-04-07  Reiner Steib  <Reiner.Steib@gmx.de>

	* strings.texi (Predicates for Strings): Add string-or-null-p.

2006-03-28  Kim F. Storm  <storm@cua.dk>

	* processes.texi (Accepting Output): Remove obsolete (and incorrect)
	remarks about systems that don't support fractional seconds.

2006-03-25  Karl Berry  <karl@gnu.org>

	* elisp.texi: Use @copyright{} instead of (C), and do not indent
	the year list.

2006-03-21  Nick Roberts  <nickrob@snap.net.nz>

	* display.texi (Fringe Indicators): Fix typos.

2006-03-19  Luc Teirlinck  <teirllm@auburn.edu>

	* tips.texi (Documentation Tips): One can now also write `program'
	in front of a quoted symbol in a docstring to prevent making a
	hyperlink.

2006-03-19  Alan Mackenzie  <acm@muc.de>

	* text.texi (Special Properties): Clarify `fontified' property.

2006-03-16  Richard Stallman  <rms@gnu.org>

	* display.texi (Defining Images): Minor cleanup.

2006-03-16  Bill Wohler  <wohler@newt.com>

	* display.texi (Defining Images): In image-load-path-for-library,
	prefer user's images.

2006-03-15  Stefan Monnier  <monnier@iro.umontreal.ca>

	* modes.texi (Region to Fontify): Remove font-lock-lines-before.

2006-03-15  Bill Wohler  <wohler@newt.com>

	* display.texi (Defining Images): Fix example in
	image-load-path-for-library by not recommending that one binds
	image-load-path.  Just defvar it to placate compiler and only use
	it if previously defined.

2006-03-14  Bill Wohler  <wohler@newt.com>

	* display.texi (Defining Images): In image-load-path-for-library,
	always return list of directories.  Update example.

2006-03-14  Alan Mackenzie  <acm@muc.de>

	* modes.texi: New node, "Region to Fontify" (for Font Lock).
	This describes font-lock-extend-region-function.
	("Other Font Lock Variables"): Move "font-lock-lines-before" to
	the new node "Region to Fontify".

2006-03-13  Richard Stallman  <rms@gnu.org>

	* display.texi (Invisible Text): The impossible position is
	now before the invisible text, not after.
	(Defining Images): Clean up last change.

2006-03-11  Bill Wohler  <wohler@newt.com>

	* display.texi (Defining Images): Add image-load-path-for-library.

2006-03-11  Luc Teirlinck  <teirllm@auburn.edu>

	* text.texi (Adaptive Fill): Fix Texinfo usage.

	* strings.texi (Creating Strings): Fix Texinfo usage.

	* searching.texi (Regexp Special): Use @samp for regular
	expressions that are not in Lisp syntax.

2006-03-08  Luc Teirlinck  <teirllm@auburn.edu>

	* searching.texi (Regexp Special): Put remark between parentheses
	to avoid misreading.

2006-03-07  Luc Teirlinck  <teirllm@auburn.edu>

	* searching.texi (Syntax of Regexps): More accurately describe
	which characters are special in which situations.
	(Regexp Special): Recommend _not_ to quote `]' or `-' when they
	are not special.  Describe in detail when `[' and `]' are special.
	(Regexp Backslash): Plenty of regexps with unbalanced square
	brackets are valid, so reword that statement.

2006-03-02  Kim F. Storm  <storm@cua.dk>

	* keymaps.texi (Tool Bar): Add tool-bar-border.

2006-02-28  Luc Teirlinck  <teirllm@auburn.edu>

	* loading.texi (Load Suffixes): Rephrase last paragraph.  Fix typos.

2006-02-27  Luc Teirlinck  <teirllm@auburn.edu>

	* elisp.texi (Top): Include "Load Suffixes" in the detailed menu.

	* files.texi (Locating Files): Suggest additional values for the
	SUFFIXES arg of `locate-file'.  Update pxref.

	* loading.texi (Loading): Include new node "Load Suffixes" in menu.
	(How Programs Do Loading): Discuss the effects of Auto Compression
	mode on `load'.
	(Load Suffixes): New node.
	(Library Search): Delete description of `load-suffixes'; it was
	moved to "Load Suffixes".
	(Autoload, Named Features): Mention `load-suffixes'.

2006-02-21  Giorgos Keramidas  <keramida@ceid.upatras.gr>  (tiny change)

	* display.texi (Fringe Indicators, Fringe Cursors): Fix typos.

	* windows.texi (Window Tree): Fix typo.

2006-02-20  Kim F. Storm  <storm@cua.dk>

	* display.texi (Fringe Indicators): New section.
	Move indicate-empty-lines, indicate-buffer-boundaries, and
	default-indicate-buffer-boundaries here.
	Add fringe-indicator-alist and default-fringes-indicator-alist.
	Add list of logical fringe indicator symbols.
	Update list of standard bitmap names.
	(Fringe Cursors): New section.
	Move overflow-newline-into-fringe here.
	Add fringe-cursor-alist and default-fringes-cursor-alist.
	Add list of fringe cursor symbols.

2006-02-20  Juanma Barranquero  <lekktu@gmail.com>

	* commands.texi (Using Interactive): Fix reference to node
	"Minibuffers".

2006-02-19  Richard M. Stallman  <rms@gnu.org>

	* minibuf.texi (High-Level Completion):
	Add xref to read-input-method-name.

	* files.texi (Relative File Names): Move file-relative-name here.
	(File Name Expansion): From here.  Minor clarifications.

	* commands.texi (Using Interactive): Add xrefs about reading input.
	Clarify remarks about that moving point and mark.
	Put string case before list case.

2006-02-16  Johan Bockgård  <bojohan@dd.chalmers.se>

	* display.texi (Other Display Specs, Image Descriptors):
	Revert erroneous changes.  The previous description of
	image-descriptors as `(image . PROPS)' was correct.

2006-02-14  Richard M. Stallman  <rms@gnu.org>

	* variables.texi (File Local Variables): Clarifications.

2006-02-14  Juanma Barranquero  <lekktu@gmail.com>

	* variables.texi (File Local Variables): Use @code for a cons
	cell, not @var.

2006-02-13  Chong Yidong  <cyd@stupidchicken.com>

	* variables.texi (File Local Variables): Document new file local
	variable behavior.

2006-02-10  Kim F. Storm  <storm@cua.dk>

	* eval.texi (Function Indirection): Add NOERROR to indirect-function.

2006-02-08  Juanma Barranquero  <lekktu@gmail.com>

	* modes.texi (%-Constructs): Remove obsolete info about
	`global-mode-string'.

2006-02-07  Richard M. Stallman  <rms@gnu.org>

	* commands.texi (Prefix Command Arguments): Minor cleanup.

	* display.texi: "Graphical display", not window system.

	* functions.texi (What Is a Function): Fix xref.

	* keymaps.texi (Key Lookup): Clarify wrt commands vs other functions.
	(Changing Key Bindings): Clarify when remapping is better than
	substitute-key-definition.

2006-02-02  Richard M. Stallman  <rms@gnu.org>

	* minibuf.texi (Basic Completion): Completion alists are risky.

	* keymaps.texi (Active Keymaps): Clarifications.
	(Searching Keymaps): New node.
	(Keymaps): Update menu.

	* frames.texi (Layout Parameters): Minor clarification.
	(Drag and Drop): New node.
	(Frames): Update menu.

2006-01-29  Chong Yidong  <cyd@stupidchicken.com>

	* display.texi (Other Display Specs, Image Descriptors):
	Image description is a list, not a cons cell.

2006-01-28  Luc Teirlinck  <teirllm@auburn.edu>

	* lists.texi (Cons Cells): Minor correction (the cdr of a dotted
	list is not necessarily a list).

2006-01-27  Eli Zaretskii  <eliz@gnu.org>

	* frames.texi (Layout Parameters): border-width and
	internal-border-width belong to the frame, not the window.

2006-01-19  Richard M. Stallman  <rms@gnu.org>

	* nonascii.texi (Translation of Characters): Search cmds use
	translation-table-for-input.  Automatically made local.

	* markers.texi (Overview of Markers): Count insertion type
	as one of a marker's attributes.

	* keymaps.texi (Controlling Active Maps): New node, split out of
	Active Keymaps.
	(Keymaps): Menu updated.
	(Active Keymaps): Give pseudocode to explain how the active
	maps are searched.  current-active-maps and key-binding moved here.
	(Functions for Key Lookup): current-active-maps and key-binding moved.
	Clarifications.
	(Searching the Keymaps): New subnode.

	* elisp.texi (Top): Menu clarification.

	* display.texi (Other Display Specs): Delete duplicate entry for
	just a string as display spec.  Move text about recursive display
	specs on such a string.

	* commands.texi (Key Sequence Input): Clarify.
	Move num-nonmacro-input-events out.
	(Reading One Event): num-nonmacro-input-events moved here.

2006-01-14  Nick Roberts  <nickrob@snap.net.nz>

	* advice.texi (Simple Advice): Update example to fit argument
	change in previous-line.

2006-01-05  Richard M. Stallman  <rms@gnu.org>

	* markers.texi (The Mark): Fix in `mark'.

2006-01-04  Richard M. Stallman  <rms@gnu.org>

	* processes.texi (Misc Network, Make Network): Minor cleanups.

2006-01-04  Kim F. Storm  <storm@cua.dk>

	* processes.texi (Make Network): Add IPv6 addresses and handling.
	(Network Feature Testing): Mention (:family ipv6).
	(Misc Network): Add IPv6 formats to format-network-address.

2005-12-30  Richard M. Stallman  <rms@gnu.org>

	* text.texi (Changing Properties):
	Don't use return value of set-text-properties.

2005-12-29  Luc Teirlinck  <teirllm@auburn.edu>

	* modes.texi (Mode Line Format): Correct typo in menu.

2005-12-29  Richard M. Stallman  <rms@gnu.org>

	* modes.texi (Mode Line Top): New node.
	(Mode Line Data): Some text moved to new node.
	Explain the data structure more concretely.
	(Mode Line Basics): Clarifications.
	(Mode Line Variables): Clarify intro paragraph.
	(%-Constructs): Clarify intro paragraph.
	(Mode Line Format): Update menu.

2005-12-28  Luc Teirlinck  <teirllm@auburn.edu>

	* minibuf.texi (Basic Completion): Update lazy-completion-table
	examples for removal of ARGS argument.

2005-12-23  Richard M. Stallman  <rms@gnu.org>

	* text.texi (Undo): Restore some explanation from the version
	that was deleted.

2005-12-23  Eli Zaretskii  <eliz@gnu.org>

	* text.texi (Undo): Remove duplicate descriptions of `apply
	funname' and `apply delta' elements of the undo list.

2005-12-20  Richard M. Stallman  <rms@gnu.org>

	* help.texi (Help Functions): Update documentation of `apropos'.

2005-12-20  Luc Teirlinck  <teirllm@auburn.edu>

	* customize.texi (Type Keywords): Delete xref to "Text help-echo",
	because it is confusing.  If the :help-echo keyword is a function,
	it is not directly used as the :help-echo overlay property, as the
	xref seems to suggest (it does not take the appropriate args).

2005-12-19  Luc Teirlinck  <teirllm@auburn.edu>

	* customize.texi (Common Keywords): Fix Texinfo usage.
	(Group Definitions, Variable Definitions): Update for new
	conventions for using `*' in docstrings.

	* tips.texi (Documentation Tips): Update for new conventions for
	using `*' in docstrings.

2005-12-16  Richard M. Stallman  <rms@gnu.org>

	* minibuf.texi (Minibuffer Contents): Minor cleanup.

2005-12-16  Juri Linkov  <juri@jurta.org>

	* minibuf.texi (Minibuffer Contents): Add minibuffer-completion-contents.

2005-12-14  Romain Francoise  <romain@orebokech.com>

	* modes.texi (Customizing Keywords): Rename `append' to `how'.
	Fix typo.

2005-12-11  Juri Linkov  <juri@jurta.org>

	* minibuf.texi (Completion Commands): Add mention of read-file-name
	for filename completion keymaps.
	(Reading File Names): Add mention of filename completion keymaps
	for read-file-name and xref to `Completion Commands'.

2005-12-10  Richard M. Stallman  <rms@gnu.org>

	* customize.texi (Common Keywords): State caveats for use of :tag.

2005-12-08  Richard M. Stallman  <rms@gnu.org>

	* minibuf.texi (Intro to Minibuffers): Replace list of local maps
	with xrefs and better explanation.
	(Completion Commands): Add the filename completion maps.

	* objects.texi (Character Type): Clarify that \s is not space
	if a dash follows.

2005-12-05  Richard M. Stallman  <rms@gnu.org>

	* windows.texi (Resizing Windows): Delete preserve-before args.

2005-12-05  Stefan Monnier  <monnier@iro.umontreal.ca>

	* keymaps.texi (Format of Keymaps): Remove mention of a quirk
	in full keymaps, since the quirk has been fixed.

2005-12-03  Eli Zaretskii  <eliz@gnu.org>

	* hooks.texi (Standard Hooks): Add index entries.
	Mention `compilation-finish-functions'.

2005-11-27  Richard M. Stallman  <rms@gnu.org>

	* windows.texi (Resizing Windows): Add adjust-window-trailing-edge.

2005-11-21  Juri Linkov  <juri@jurta.org>

	* customize.texi (Common Keywords): Update links types
	custom-manual and url-link.  Add link types emacs-library-link,
	file-link, function-link, variable-link, custom-group-link.

2005-11-20  Chong Yidong  <cyd@stupidchicken.com>

	* display.texi: Revert 2005-11-20 change.

2005-11-20  Thien-Thi Nguyen  <ttn@gnu.org>

	* processes.texi (Bindat Functions):
	Say "third" to refer to zero-based index "2".

2005-11-18  Luc Teirlinck  <teirllm@auburn.edu>

	* loading.texi (Library Search): Update the default value of
	`load-suffixes'.

2005-11-17  Chong Yidong  <cyd@stupidchicken.com>

	* display.texi (Attribute Functions): Mention :ignore-defface.

2005-11-16  Stefan Monnier  <monnier@iro.umontreal.ca>

	* modes.texi (Minor Mode Conventions): Use custom-set-minor-mode.
	(Minor Mode Conventions): Mention the use of a hook.

2005-11-06  Richard M. Stallman  <rms@gnu.org>

	* files.texi (Magic File Names): find-file-name-handler checks the
	`operations' property of the handler.

2005-11-03  Richard M. Stallman  <rms@gnu.org>

	* variables.texi (Frame-Local Variables): Small clarification.

2005-10-29  Chong Yidong  <cyd@stupidchicken.com>

	* os.texi (Init File): Document ~/.emacs.d/init.el.

2005-10-29  Richard M. Stallman  <rms@gnu.org>

	* internals.texi (Garbage Collection): Document memory-full.

2005-10-28  Bill Wohler  <wohler@newt.com>

	* tips.texi (Documentation Tips): Help mode now creates hyperlinks
	for URLs.

2005-10-28  Richard M. Stallman  <rms@gnu.org>

	* minibuf.texi (Completion Commands): Clean up prev change.

2005-10-26  Kevin Ryde  <user42@zip.com.au>

	* compile.texi (Eval During Compile): Explain recommended uses
	of eval-when-compile and eval-and-compile.

2005-10-27  Masatake YAMATO  <jet@gyve.org>

	* minibuf.texi (Completion Commands):
	Write about new optional argument for `display-completion-list'.

2005-10-23  Richard M. Stallman  <rms@gnu.org>

	* display.texi (Overlay Arrow): Clarify about local bindings of
	overlay-arrow-position.

2005-10-22  Eli Zaretskii  <eliz@gnu.org>

	* internals.texi (Building Emacs): Fix last change.

2005-10-22  Richard M. Stallman  <rms@gnu.org>

	* internals.texi (Building Emacs): Document eval-at-startup.

2005-10-21  Richard M. Stallman  <rms@gnu.org>

	* loading.texi (Where Defined): load-history contains abs file names.
	symbol-file returns abs file names.

2005-10-19  Kim F. Storm  <storm@cua.dk>

	* display.texi (Showing Images): Add max-image-size integer value.

2005-10-18  Chong Yidong  <cyd@stupidchicken.com>

	* display.texi (Showing Images): Document max-image-size.

2005-10-17  Richard M. Stallman  <rms@gnu.org>

	* commands.texi (Quitting): Minor clarification.

	* processes.texi (Sentinels): Clarify about output and quitting.
	(Filter Functions): Mention with-local-quit.

2005-10-17  Juri Linkov  <juri@jurta.org>

	* buffers.texi (Current Buffer):
	* commands.texi (Event Input Misc):
	* compile.texi (Eval During Compile, Compiler Errors):
	* customize.texi (Group Definitions):
	* display.texi (Progress, Defining Faces):
	* files.texi (Writing to Files):
	* modes.texi (Mode Hooks, Defining Minor Modes):
	* streams.texi (Output Functions):
	* syntax.texi (Syntax Table Functions):
	* text.texi (Change Hooks):
	Replace `...' with `@dots{}' in `@defmac' and `@defspec'.

	* commands.texi (Quitting): Replace arg `forms' with `body' in
	`with-local-quit'.

	* positions.texi (Excursions): Replace arg `forms' with `body' in
	`save-excursion'.

2005-10-08  Kim F. Storm  <storm@cua.dk>

	* windows.texi (Window Tree): Rename window-split-tree to window-tree.
	Rename manual section accordingly.

2005-10-04  Kim F. Storm  <storm@cua.dk>

	* windows.texi (Window Split Tree): New section describing
	new function window-split-tree function.

2005-10-03  Nick Roberts  <nickrob@snap.net.nz>

	* display.texi (Fringe Size/Pos): Simplify and add detail.

2005-09-30  Romain Francoise  <romain@orebokech.com>

	* minibuf.texi (High-Level Completion): Explain that the prompt
	given to `read-buffer' should end with a colon and a space.
	Update usage examples.

2005-09-29  Juri Linkov  <juri@jurta.org>

	* display.texi (Displaying Messages): Rename argument name
	`string' to `format-string' in functions `message', `message-box',
	`message-or-box'.

2005-09-26  Chong Yidong  <cyd@stupidchicken.com>

	* errors.texi (Standard Errors): Correct xrefs.

2005-09-18  Chong Yidong  <cyd@stupidchicken.com>

	* display.texi (Defining Images): Update documentation for
	`image-load-path'.

2005-09-17  Richard M. Stallman  <rms@gnu.org>

	* display.texi (Defining Images): Clean up previous change.

2005-09-16  Romain Francoise  <romain@orebokech.com>

	* elisp.texi: Specify GFDL version 1.2.

	* doclicense.texi (GNU Free Documentation License): Update to
	version 1.2.

2005-09-15  Chong Yidong  <cyd@stupidchicken.com>

	* display.texi (Defining Images): Document `image-load-path'.

2005-09-15  Richard M. Stallman  <rms@gnu.org>

	* objects.texi (Printed Representation): Minor cleanup.
	(Box Diagrams): Minor fix.
	(Cons Cell Type): Move (...) index item here.
	(Box Diagrams): From here.
	(Array Type): Minor fix.
	(Type Predicates): Delete index "predicates".
	(Hash Table Type): Clarify xref.
	(Dotted Pair Notation): Minor fix.

2005-09-10  Chong Yidong  <cyd@stupidchicken.com>

	* files.texi (Saving Buffers): Fix typo.

2005-09-08  Richard M. Stallman  <rms@gnu.org>

	* tips.texi (Programming Tips): Correct the "default" prompt spec.

2005-09-08  Chong Yidong  <cyd@stupidchicken.com>

	* locals.texi (Standard Buffer-Local Variables): Don't include
	mode variables for minor modes.
	Fix xrefs for buffer-display-count, buffer-display-table,
	buffer-offer-save, buffer-saved-size, cache-long-line-scans,
	enable-multibyte-characters, fill-column, header-line-format,
	left-fringe-width, left-margin, and right-fringe-width.

	* hooks.texi (Standard Hooks): All hooks should conform to the
	standard naming convention now.
	Fix xref for `echo-area-clear-hook'.

	* display.texi (Usual Display): Note that indicate-empty-lines and
	tab-width are buffer-local.

	* files.texi (Saving Buffers): Add xref to `Killing Buffers'.

	* modes.texi (Mode Help): Note that major-mode is buffer-local.

	* nonascii.texi (Encoding and I/O): Note that
	buffer-file-coding-system is buffer-local.

	* positions.texi (List Motion): Note that defun-prompt-regexp is
	buffer-local.

	* text.texi (Auto Filling): Note that auto-fill-function is
	buffer-local.
	(Undo): Note that buffer-undo-list is buffer-local.

	* windows.texi (Buffers and Windows):
	Document buffer-display-count.

2005-09-06  Richard M. Stallman  <rms@gnu.org>

	* tips.texi (Coding Conventions): Sometimes it is ok to put the
	package prefix elsewhere than at the start of the name.

2005-09-03  Richard M. Stallman  <rms@gnu.org>

	* tips.texi (Programming Tips): Add conventions for minibuffer
	questions and prompts.

2005-09-03  Joshua Varner  <jlvarner@gmail.com>  (tiny change)

	* intro.texi (nil and t): Minor cleanup.
	Delete spurious mention of keyword symbols.
	(Evaluation Notation): Add index entry.
	(A Sample Function Description): Minor cleanup.
	(A Sample Variable Description): Not all vars can be set.

2005-09-03  Thien-Thi Nguyen  <ttn@gnu.org>

	* text.texi (Buffer Contents): Use "\n" in examples' result strings.

	(Insertion): Document precise type of `insert-char' arg COUNT.

2005-09-02  Stefan Monnier  <monnier@iro.umontreal.ca>

	* modes.texi (Other Font Lock Variables): Sync the default of
	font-lock-lines-before.

2005-08-31  Michael Albinus  <michael.albinus@gmx.de>

	* files.texi (Magic File Names): Add `make-auto-save-file-name'.

2005-08-29  Richard M. Stallman  <rms@gnu.org>

	* elisp.texi (Top): Update subnode menu.

	* searching.texi (Searching and Matching): Move node.
	Rearrange contents and add overall explanation.
	(Searching and Case): Move node.
	(Searching and Matching): Update menu.

2005-08-27  Eli Zaretskii  <eliz@gnu.org>

	* os.texi (Startup Summary): Fix the description of the initial
	startup message display.

2005-08-25  Richard M. Stallman  <rms@gnu.org>

	* searching.texi (Search and Replace): Add replace-regexp-in-string.

2005-08-25  Emilio C. Lopes  <eclig@gmx.net>

	* display.texi (Finding Overlays): Fix `find-overlay-prop' in
	`next-overlay-change' example.

2005-08-22  Juri Linkov  <juri@jurta.org>

	* display.texi (Attribute Functions): Add set-face-inverse-video-p.
	Fix invert-face.  Fix args of face-background.

	* display.texi (Standard Faces): Delete node.
	(Faces): Add xref to `(emacs)Standard Faces'.
	(Displaying Faces): Fix xref to `Standard Faces'.

	* modes.texi (Mode Line Data): Fix xref to Standard Faces.

2005-08-20  Alan Mackenzie  <acm@muc.de>

	* buffers.texi (The Buffer List): Clarify the manipulation of the
	buffer list.

2005-08-14  Richard M. Stallman  <rms@gnu.org>

	* modes.texi (Auto Major Mode): interpreter-mode-alist key is not
	a regexp.

2005-08-11  Richard M. Stallman  <rms@gnu.org>

	* elisp.texi (Top): Update subnode lists.

	* display.texi (Inverse Video): Node deleted.

	* tips.texi (Key Binding Conventions, Programming Tips, Warning Tips):
	New nodes split out of Coding Conventions.

	* searching.texi (Regular Expressions): Document re-builder.

	* os.texi (Time Parsing): New node split out of Time Conversion.

	* processes.texi (Misc Network, Network Feature Testing)
	(Network Options, Make Network): New nodes split out of
	Low-Level Network.

2005-08-09  Richard M. Stallman  <rms@gnu.org>

	* frames.texi (Geometry): New node, split from Size and Position.
	(Frame Parameters): Refer to Geometry.

	* buffers.texi (The Buffer List): Fix xrefs.

	* windows.texi (Splitting Windows): Fix xref.

	* frames.texi (Layout Parameters): Add xref.

	* display.texi (Line Height, Scroll Bars): Fix xrefs.

	* keymaps.texi (Menu Bar): Fix xref.

	* locals.texi (Standard Buffer-Local Variables): Fix xref.

	* modes.texi (%-Constructs): Fix xref.

	* frames.texi (Window Frame Parameters): Node split up.
	(Basic Parameters, Position Parameters, Size Parameters)
	(Layout Parameters, Buffer Parameters, Management Parameters)
	(Cursor Parameters, Color Parameters): New subnodes.

2005-08-09  Luc Teirlinck  <teirllm@auburn.edu>

	* positions.texi (Screen Lines): Update xref for previous change
	in minibuf.texi.

	* minibuf.texi (Intro to Minibuffers): Update pxref for previous
	change in minibuf.texi.

2005-08-09  Richard M. Stallman  <rms@gnu.org>

	* tips.texi (Coding Conventions): Minor cleanup.

	* modes.texi (Defining Minor Modes): Explain when init-value
	can be non-nil.

	* elisp.texi (Top): Update submenu for Minibuffer.

	* minibuf.texi (Minibuffer Misc): Node split up.
	(Minibuffer Commands, Minibuffer Windows, Minibuffer Contents)
	(Recursive Mini): New nodes split out from Minibuffer Misc.
	(Minibuffer Misc): Document max-mini-window-height.

	* hash.texi (Defining Hash): Delete stray paren in example.

	* display.texi (Echo Area Customization): Don't define
	max-mini-window-height here; xref instead.

	* commands.texi (Event Input Misc): Update while-no-input.

	* advice.texi (Advising Functions): Explain when to use advice
	and when to use a hook.

2005-07-30  Eli Zaretskii  <eliz@gnu.org>

	* makefile.w32-in (info): Don't run install-info.
	($(infodir)/dir): New target, produced by running install-info.

2005-07-27  Luc Teirlinck  <teirllm@auburn.edu>

	* modes.texi (Defining Minor Modes): The keyword for the initial
	value is :init-value, not :initial-value.

2005-07-23  Eli Zaretskii  <eliz@gnu.org>

	* loading.texi (Autoload): Make the `doctor' example be consistent
	with what's in current loaddefs.el.  Describe the "fn" magic in
	the usage portion of the doc string.

2005-07-22  Richard M. Stallman  <rms@gnu.org>

	* internals.texi (Garbage Collection): Clarify previous change.

2005-07-21  Stefan Monnier  <monnier@iro.umontreal.ca>

	* internals.texi (Garbage Collection): Add gc-cons-percentage.

2005-07-18  Juri Linkov  <juri@jurta.org>

	* commands.texi (Accessing Events):
	* frames.texi (Text Terminal Colors, Resources):
	* markers.texi (The Mark):
	* modes.texi (Defining Minor Modes):
	Delete duplicate duplicate words.

2005-07-16  Richard M. Stallman  <rms@gnu.org>

	* display.texi (Managing Overlays): Clarify make-overlay
	args for insertion types.

2005-07-13  Luc Teirlinck  <teirllm@auburn.edu>

	* customize.texi (Variable Definitions):
	Add `custom-initialize-safe-set' and `custom-initialize-safe-default'.
	`standard-value' is a list too.
	(Defining New Types): Use @key{RET} instead of @key{ret}.

2005-07-13  Francis Litterio  <franl@world.std.com>  (tiny change)

	* os.texi (Translating Input): Fix typo.

2005-07-08  Richard M. Stallman  <rms@gnu.org>

	* README: Update edition number and size estimate.

	* elisp.texi (VERSION): Set to 2.9.

2005-07-07  Richard M. Stallman  <rms@gnu.org>

	* book-spine.texinfo: Update Emacs version.

	* display.texi (Inverse Video): Delete mode-line-inverse-video.

2005-07-06  Richard M. Stallman  <rms@gnu.org>

	* searching.texi (Regexp Search): Clarify what re-search-forward
	does when the search fails.

2005-07-05  Lute Kamstra  <lute@gnu.org>

	* Update FSF's address in GPL notices.

	* doclicense.texi (GNU Free Documentation License):
	* gpl.texi (GPL):
	* tips.texi (Coding Conventions, Library Headers):
	* vol1.texi:
	* vol2.texi: Update FSF's address.

2005-07-04  Richard M. Stallman  <rms@gnu.org>

	* hooks.texi (Standard Hooks): Add occur-hook.

2005-07-03  Luc Teirlinck  <teirllm@auburn.edu>

	* display.texi (The Echo Area): Correct menu.

2005-07-03  Richard M. Stallman  <rms@gnu.org>

	* elisp.texi (Top): Update subnode menu for Display.

	* display.texi (Displaying Messages): New node, with most
	of what was in The Echo Area.
	(Progress): Move under The Echo Area.
	(Logging Messages): New node with new text.
	(Echo Area Customization): New node, the rest of what was
	in The Echo Area.  Document message-truncate-lines with @defvar.
	(Display): Update menu.

	* windows.texi (Textual Scrolling): Doc 3 values for
	scroll-preserve-screen-position.

	* text.texi (Special Properties): Change hook functions
	should bind inhibit-modification-hooks around altering buffer text.

	* keymaps.texi (Key Binding Commands): Call binding BINDING
	rather than DEFINITION.

2005-06-29  Juanma Barranquero  <lekktu@gmail.com>

	* variables.texi (Defining Variables): `user-variable-p' returns t
	for aliases of user options, nil for alias loops.

2005-06-28  Richard M. Stallman  <rms@gnu.org>

	* keymaps.texi (Creating Keymaps): Put make-sparse-keymap before
	make-keymap.

2005-06-27  Luc Teirlinck  <teirllm@auburn.edu>

	* variables.texi (Setting Variables): Correct and clarify
	description of `add-to-ordered-list'.

2005-06-26  Richard M. Stallman  <rms@gnu.org>

	* display.texi (Faces): Minor cleanup.

2005-06-25  Luc Teirlinck  <teirllm@auburn.edu>

	* display.texi (Faces): `facep' returns t for strings that are
	face names.

2005-06-25  Richard M. Stallman  <rms@gnu.org>

	* objects.texi (Equality Predicates): Clarify meaning of equal.

	* windows.texi (Selecting Windows): save-selected-window
	and with-selected-window save and restore the current buffer.

2005-06-24  Richard M. Stallman  <rms@gnu.org>

	* numbers.texi (Float Basics): Explain how to test for NaN,
	and printing the sign of NaNs.

2005-06-24  Eli Zaretskii  <eliz@gnu.org>

	* makefile.w32-in (MAKEINFO): Use --force.

2005-06-23  Richard M. Stallman  <rms@gnu.org>

	* display.texi (Face Functions): Correct Texinfo usage.

2005-06-23  Luc Teirlinck  <teirllm@auburn.edu>

	* lists.texi (Rings): `ring-elements' now returns the elements of
	RING in order.

2005-06-23  Juanma Barranquero  <lekktu@gmail.com>

	* markers.texi (The Mark): Texinfo usage fix.

2005-06-23  Kim F. Storm  <storm@cua.dk>

	* searching.texi (Entire Match Data): Remove evaporate option for
	match-data.  Do not mention evaporate option for set-match-data.

2005-06-22  Glenn Morris  <gmorris@ast.cam.ac.uk>

	* display.texi (Face Functions): Mention face aliases.

2005-06-21  Richard M. Stallman  <rms@gnu.org>

	* anti.texi (Antinews): Texinfo usage fix.

2005-06-21  Karl Berry  <karl@gnu.org>

	* elisp.texi: Use @copying.

	* elisp.texi: Put @summarycontents and @contents before the Top
	node, instead of the end of the file, so that the contents appear
	in the right place in the dvi/pdf output.

2005-06-21  Juri Linkov  <juri@jurta.org>

	* display.texi (Defining Faces): Add `customized-face'.

2005-06-20  Kim F. Storm  <storm@cua.dk>

	* variables.texi (Setting Variables): Any type of element can be
	given order in add-to-ordered-list.  Compare elements with eq.

	* lists.texi (Rearrangement): Sort predicate may just return non-nil.

2005-06-20  Karl Berry  <karl@gnu.org>

	* syntax.texi (Syntax Flags): Make last column very slightly wider
	to avoid "generic comment" breaking on two lines and causing an
	underfull box.

2005-06-19  Luc Teirlinck  <teirllm@auburn.edu>

	* lists.texi (Rings): Various minor clarifications and corrections.

2005-06-18  Richard M. Stallman  <rms@gnu.org>

	* functions.texi (Obsolete Functions): Simplify.

	* variables.texi (Variable Aliases): Simplify.

	* anti.texi, backups.texi, compile.texi, customize.texi:
	* debugging.texi, display.texi, edebug.texi, errors.texi, frames.texi:
	* functions.texi, help.texi, keymaps.texi, modes.texi, nonascii.texi:
	* os.texi, processes.texi, searching.texi, strings.texi, text.texi:
	* variables.texi: Fix formatting ugliness.

	* elisp.texi: Add links to Rings and Byte Packing.
	Update version and copyright years.

	* minibuf.texi: Fix formatting ugliness.
	(Completion Commands): Move keymap vars to the end
	and vars completing-read binds to the top.

2005-06-17  Luc Teirlinck  <teirllm@auburn.edu>

	* processes.texi: Fix typos.
	(Bindat Spec): Correct Texinfo error.
	(Byte Packing): Fix ungrammatical sentence.

2005-06-17  Thien-Thi Nguyen  <ttn@gnu.org>

	* lists.texi (Rings): New node.
	(Lists): Add it to menu.

	* processes.texi (Byte Packing): New node.
	(Processes): Add it to menu.

2005-06-17  Richard M. Stallman  <rms@gnu.org>

	* syntax.texi (Parsing Expressions): Fix texinfo usage.

	* help.texi (Documentation Basics): Explain the xref to
	Documentation Tips.

	* debugging.texi (Debugger Commands): Minor fix.

2005-06-16  Luc Teirlinck  <teirllm@auburn.edu>

	* edebug.texi (Instrumenting): Eliminate duplicate link.
	(Specification List): Replace references to "below", referring to
	a later node, with one @ref to that node.

	* os.texi (Timers): Timers should save and restore the match data
	if they change it.

	* debugging.texi (Debugger Commands): Mention that the Lisp
	debugger can not step through primitive functions.

2005-06-16  Juanma Barranquero  <lekktu@gmail.com>

	* functions.texi (Obsolete Functions): Update argument names of
	`make-obsolete' and `define-obsolete-function-alias'.

	* variables.texi (Variable Aliases): Update argument names of
	`defvaralias', `make-obsolete-variable' and
	`define-obsolete-variable-alias'.

2005-06-15  Kim F. Storm  <storm@cua.dk>

	* searching.texi (Entire Match Data): Rephrase warnings about
	evaporate arg to match-data and set-match-data.

2005-06-14  Luc Teirlinck  <teirllm@auburn.edu>

	* elisp.texi (Top): Update detailed menu.

	* edebug.texi (Edebug): Update menu.
	(Instrumenting): Update xrefs.
	(Edebug Execution Modes): Correct xref.
	(Jumping): Clarify description of `h' command.
	Eliminate redundant @ref.
	(Breaks): New node.
	(Breakpoints): Is now a subsubsection.
	(Global Break Condition): Mention `C-x X X'.
	(Edebug Views): Clarify `v' and `p'.  Mention `C-x X w'.
	(Trace Buffer): Clarify STRING arg of `edebug-tracing'.
	(Edebug Display Update): Correct pxref.
	(Edebug and Macros): New node.
	(Instrumenting Macro Calls): Is now a subsubsection.
	Neither arg of `def-edebug-spec' is evaluated.
	(Instrumenting Macro Calls): Mention `edebug-eval-macro-args'.
	(Specification Examples): Fix typo.

2005-06-14  Lute Kamstra  <lute@gnu.org>

	* debugging.texi (Function Debugging): Primitives can break on
	entry too.

2005-06-14  Kim F. Storm  <storm@cua.dk>

	* variables.texi (Setting Variables): Add add-to-ordered-list.

2005-06-13  Stefan Monnier  <monnier@iro.umontreal.ca>

	* syntax.texi (Parsing Expressions): Document aux functions and vars of
	syntax-ppss: syntax-ppss-flush-cache and syntax-begin-function.

2005-06-13  Lute Kamstra  <lute@gnu.org>

	* text.texi (Special Properties): Fix cross reference.

2005-06-11  Luc Teirlinck  <teirllm@auburn.edu>

	* debugging.texi (Function Debugging): Delete mention of empty
	string argument to `cancel-debug-on-entry'.  Delete inaccurate
	description of the return value of that command.

2005-06-11  Alan Mackenzie  <acm@muc.de>

	* text.texi (Adaptive Fill): Amplify the description of
	fill-context-prefix.

2005-06-10  Luc Teirlinck  <teirllm@auburn.edu>

	* syntax.texi (Parsing Expressions): Fix Texinfo error.

2005-06-10  Stefan Monnier  <monnier@iro.umontreal.ca>

	* syntax.texi (Parsing Expressions): Document syntax-ppss.

2005-06-10  Luc Teirlinck  <teirllm@auburn.edu>

	* debugging.texi (Error Debugging): Minor rewording.
	(Function Debugging): FUNCTION-NAME arg to `cancel-debug-on-entry'
	is optional.

2005-06-10  Lute Kamstra  <lute@gnu.org>

	* elisp.texi: Use EMACSVER to refer to the current version of Emacs.
	(Top): Give it a title.  Correct version number.  Give the
	detailed node listing a more prominent header.
	* intro.texi: Don't set VERSION here a second time.
	Mention Emacs's version too.
	* anti.texi (Antinews): Use EMACSVER to refer to the current
	version of Emacs.

2005-06-09  Kim F. Storm  <storm@cua.dk>

	* searching.texi (Entire Match Data): Explain new `reseat' argument to
	match-data and set-match-data.

2005-06-08  Richard M. Stallman  <rms@gnu.org>

	* searching.texi (Entire Match Data): Clarify when match-data
	returns markers and when integers.

	* display.texi (Defining Faces): Explain that face name should not
	end in `-face'.

	* modes.texi (Mode Line Data): Minor cleanup.
	(Customizing Keywords): Node split out of Search-based Fontification.
	Add example of using font-lock-add-keywords from a hook.
	Clarify when MODE should be non-nil, and when nil.

2005-06-06  Richard M. Stallman  <rms@gnu.org>

	* modes.texi (Mode Line Data): Explain what happens when the car
	of a list is a void symbol.
	(Search-based Fontification): Explain MODE arg to
	font-lock-add-keywords and warn about calls from major modes.

2005-06-08  Juri Linkov  <juri@jurta.org>

	* display.texi (Standard Faces): Add `shadow' face.

2005-05-29  Luc Teirlinck  <teirllm@auburn.edu>

	* modes.texi (Major Mode Conventions): A derived mode only needs
	to put the call to the parent mode inside `delay-mode-hooks'.

2005-05-29  Richard M. Stallman  <rms@gnu.org>

	* modes.texi (Mode Hooks): Explain that after-change-major-mode-hook is
	new, and what that implies.  Clarify.

	* files.texi (Locating Files): Clean up the text.

	* frames.texi (Window Frame Parameters): Document user-size.
	Shorten entry for top by referring to left.

2005-05-26  Richard M. Stallman  <rms@gnu.org>

	* modes.texi (Mode Hooks): Explain that after-change-major-mode-hook
	is new, and what the implications are.  Other clarifications.

2005-05-24  Richard M. Stallman  <rms@gnu.org>

	* frames.texi (Dialog Boxes): Minor fixes.

2005-05-25  Masatake YAMATO  <jet@gyve.org>

	* display.texi (Standard Faces): Write about `mode-line-highlight'.

2005-05-24  Luc Teirlinck  <teirllm@auburn.edu>

	* frames.texi (Dialog Boxes): HEADER argument to `x-popup-dialog'
	is optional.

2005-05-24  Nick Roberts  <nickrob@snap.net.nz>

	* frames.texi (Dialog Boxes): Describe new optional argument.

2005-05-23  Lute Kamstra  <lute@gnu.org>

	* modes.texi (Font Lock Basics, Syntactic Font Lock): Recommend
	syntax-begin-function over font-lock-beginning-of-syntax-function.

2005-05-21  Luc Teirlinck  <teirllm@auburn.edu>

	* minibuf.texi (Reading File Names): Update description of
	`read-directory-name'.

	* modes.texi (Derived Modes): Clarify :group keyword.

2005-05-21  Eli Zaretskii  <eliz@gnu.org>

	* files.texi (Locating Files): New subsection.
	Describe locate-file and executable-find.

2005-05-21  Kevin Ryde  <user42@zip.com.au>

	* frames.texi (Initial Parameters): Update cross reference to
	"Emacs Invocation".

2005-05-19  Luc Teirlinck  <teirllm@auburn.edu>

	* keymaps.texi (Active Keymaps): Add anchor.

	* modes.texi (Hooks): Delete confusing and unnecessary sentence.
	(Major Mode Conventions): Refer to `Auto Major Mode' in more
	appropriate place.
	(Derived Modes): Small clarifications.
	(Minor Mode Conventions, Keymaps and Minor Modes):
	Replace references to nodes with references to anchors.
	(Mode Line Data): Warn that `(:eval FORM)' should not load any files.
	Clarify description of lists whose first element is an integer.
	(Mode Line Variables): Add anchor.
	(%-Constructs): Clarify description of integer after %.
	(Emulating Mode Line): Describe nil value for FACE.

2005-05-18  Luc Teirlinck  <teirllm@auburn.edu>

	* modes.texi (Derived Modes): Correct references to non-existing
	variable standard-syntax-table.

2005-05-17  Lute Kamstra  <lute@gnu.org>

	* modes.texi (Defining Minor Modes): Mention the mode hook.

2005-05-15  Kim F. Storm  <storm@cua.dk>

	* processes.texi (Network): Remove open-network-stream-nowait.
	(Network Servers): Remove open-network-stream-server.

2005-05-15  Luc Teirlinck  <teirllm@auburn.edu>

	* elisp.texi (Top): Update detailed menu.

	* variables.texi: Reorder nodes.
	(Variables): Update menu.
	(File Local Variables): Do not refer to the `-*-' line as
	a "local variables list".  Add pxref.

2005-05-14  Luc Teirlinck  <teirllm@auburn.edu>

	* elisp.texi (Top): Update detailed menu for node changes.

	* modes.texi (Modes): Update Menu.
	(Hooks): Move to beginning of chapter.
	Most minor modes run mode hooks too.
	`add-hook' can handle void hooks or hooks whose value is a single
	function.
	(Major Modes): Update Menu.
	(Major Mode Basics): New node, split off from `Major Modes'.
	(Major Mode Conventions): Correct xref.  Explain how to handle
	auto-mode-alist if the major mode command has an autoload cookie.
	(Auto Major Mode): Major update.  Add magic-mode-alist.
	(Derived Modes): Major update.
	(Mode Line Format): Update Menu.
	(Mode Line Basics): New node, split off from `Mode Line Format'.

	* loading.texi (Autoload): Mention `autoload cookie' as synonym
	for `magic autoload comment'.  Add index entries and anchor.

2005-05-14  Richard M. Stallman  <rms@gnu.org>

	* tips.texi (Coding Conventions): Explain how important it is
	that just loading certain files not change Emacs behavior.

	* modes.texi (Defining Minor Modes): Define define-global-minor-mode.

2005-05-12  Lute Kamstra  <lute@gnu.org>

	* modes.texi (Generic Modes): Update.
	(Major Modes): Refer to node "Generic Modes".

	* elisp.texi (Top): Update to the current structure of the manual.
	* processes.texi (Processes): Add menu description.
	* customize.texi (Customization): Add menu descriptions.

2005-05-11  Thien-Thi Nguyen  <ttn@gnu.org>

	* processes.texi (Signals to Processes)
	(Low-Level Network): Fix typos.

2005-05-11  Lute Kamstra  <lute@gnu.org>

	* elisp.texi (Top): Add some nodes from the chapter "Major and
	Minor Modes" to the detailed node listing.

2005-05-10  Richard M. Stallman  <rms@gnu.org>

	* keymaps.texi (Extended Menu Items): Menu item filter functions
	can be called at any time.

2005-05-08  Luc Teirlinck  <teirllm@auburn.edu>

	* variables.texi (File Local Variables): `(hack-local-variables t)'
	now also checks whether a mode is specified in the local variables
	list.

2005-05-05  Kevin Ryde  <user42@zip.com.au>

	* display.texi (The Echo Area): Correct format function cross
	reference.

2005-05-05  Luc Teirlinck  <teirllm@auburn.edu>

	* variables.texi (Variable Aliases): Change description of
	`define-obsolete-variable-alias'.

	* functions.texi (Functions): Add "Obsolete Functions" to menu.
	(Defining Functions): Add xref.
	(Obsolete Functions): New node.
	(Function Safety): Standardize capitalization of section title.

	* frames.texi (Pop-Up Menus): Complete description of `x-popup-menu'.
	(Dialog Boxes): Complete description of `x-popup-dialog'.

2005-05-04  Richard M. Stallman  <rms@gnu.org>

	* commands.texi (Interactive Codes): Fix Texinfo usage.
	Document U more clearly.

2005-05-01  Luc Teirlinck  <teirllm@auburn.edu>

	* variables.texi (Variable Aliases): `make-obsolete-variable' is a
	function and not a macro.

	* frames.texi (Pop-Up Menus): Correct and clarify description of
	`x-popup-menu'.
	(Dialog Boxes): Clarify description of `x-popup-dialog'.

2005-05-01  Richard M. Stallman  <rms@gnu.org>

	* edebug.texi (Checking Whether to Stop): Fix previous change.

2005-05-01  Luc Teirlinck  <teirllm@auburn.edu>

	* display.texi: Fix typos and Texinfo usage.

	* edebug.texi (Checking Whether to Stop): executing-macro ->
	executing-kbd-macro.

2005-05-01  Richard M. Stallman  <rms@gnu.org>

	* display.texi (Invisible Text): Correct add-to-invisibility-spec.

2005-04-30  Richard M. Stallman  <rms@gnu.org>

	* files.texi (Magic File Names): Document `operations' property.

2005-04-29  Lute Kamstra  <lute@gnu.org>

	* modes.texi (Generic Modes): New node.
	(Major Modes): Add it to the menu.
	(Derived Modes): Add "derived mode" to concept index.

2005-04-28  Lute Kamstra  <lute@gnu.org>

	* modes.texi (Defining Minor Modes): Fix previous change.
	(Font Lock Mode): Simplify.
	(Font Lock Basics): Say that font-lock-defaults is buffer-local
	when set and that some parts are optional.  Add cross references.
	(Search-based Fontification): Say how to specify font-lock-keywords.
	Add cross references.  Add font-lock-multiline to index.
	Move font-lock-keywords-case-fold-search here from node "Other Font
	Lock Variables".  Document font-lock-add-keywords and
	font-lock-remove-keywords.
	(Other Font Lock Variables): Move font-lock-keywords-only,
	font-lock-syntax-table, font-lock-beginning-of-syntax-function,
	and font-lock-syntactic-face-function to node "Syntactic Font
	Lock".  Move font-lock-keywords-case-fold-search to node
	"Search-based Fontification".  Document font-lock-inhibit-thing-lock
	and font-lock-{,un}fontify-{buffer,region}-function.
	(Precalculated Fontification): Remove reference to deleted variable
	font-lock-core-only.
	(Faces for Font Lock): Add font-lock-comment-delimiter-face.
	(Syntactic Font Lock): Add intro.  Move font-lock-keywords-only,
	font-lock-syntax-table, font-lock-beginning-of-syntax-function,
	and font-lock-syntactic-face-function here from node "Other Font
	Lock Variables".  Move font-lock-syntactic-keywords to "Setting
	Syntax Properties".  Add cross references.
	(Setting Syntax Properties): New node.
	Move font-lock-syntactic-keywords here from "Syntactic Font Lock".
	* syntax.texi (Syntax Properties): Add cross reference.
	* hooks.texi (Standard Hooks): Add Font-Lock hooks.

2005-04-26  Richard M. Stallman  <rms@gnu.org>

	* display.texi (Defining Faces):
	Document `default' elements of defface spec.

	* modes.texi (Major Mode Conventions): Explain customizing ElDoc mode.

	* variables.texi (Variable Aliases): Clarify text.

2005-04-25  Chong Yidong  <cyd@stupidchicken.com>

	* windows.texi (Window Hooks): Remove reference to obsolete Lazy Lock.

2005-04-25  Luc Teirlinck  <teirllm@auburn.edu>

	* hooks.texi (Standard Hooks): Most minor modes have mode hooks too.

2005-04-24  Eli Zaretskii  <eliz@gnu.org>

	* syntax.texi (Syntax Table Internals): Elaborate documentation of
	syntax-after and syntax-class.

	* files.texi (Changing Files): Fix last change's cross-reference.
	(Unique File Names): Don't mention "numbers" in the documentation
	of make-temp-file and make-temp-name.

2005-04-23  Richard M. Stallman  <rms@gnu.org>

	* files.texi (Changing Files): Document MUSTBENEW arg in copy-file.

2005-04-22  Nick Roberts  <nickrob@snap.net.nz>

	* windows.texi (Cyclic Window Ordering): Clarify window-list.

2005-04-22  Nick Roberts  <nickrob@snap.net.nz>

	* variables.texi (Variable Aliases): Describe make-obsolete-variable
	and define-obsolete-variable-alias.

2005-04-22  Kim F. Storm  <storm@cua.dk>

	* symbols.texi (Symbol Plists): Remove safe-get, as get is now safe.
	(Other Plists): Remove safe-plist-get, as plist-get is now safe.

2005-04-21  Lute Kamstra  <lute@gnu.org>

	* lists.texi (Association Lists): Document rassq-delete-all.

2005-04-19  Richard M. Stallman  <rms@gnu.org>

	* modes.texi (Search-based Fontification): Explain that
	facespec is an expression to be evaluated.

2005-04-19  Kevin Ryde  <user42@zip.com.au>

	* streams.texi (Output Functions): Fix xref.
	* strings.texi (String Conversion): Fix xref.

2005-04-19  Kim F. Storm  <storm@cua.dk>

	* symbols.texi (Symbol Plists): Add safe-get.
	Mention that `get' may signal an error.

2005-04-18  Nick Roberts  <nickrob@snap.net.nz>

	* customize.texi (Variable Definitions): Replace tooltip-mode
	example with save-place.

2005-04-17  Richard M. Stallman  <rms@gnu.org>

	* buffers.texi (Indirect Buffers): Clarify.

	* positions.texi (Positions): Clarify converting marker to integer.

	* strings.texi (String Basics): Mention string-match; clarify.

2005-04-08  Lute Kamstra  <lute@gnu.org>

	* modes.texi (Search-based Fontification): Fix cross references.
	Use consistent terminology.  Document anchored highlighting.

2005-04-05  Lute Kamstra  <lute@gnu.org>

	* modes.texi (Defining Minor Modes): Document :group keyword
	argument and its default value.

2005-04-03  Lute Kamstra  <lute@gnu.org>

	* hooks.texi (Standard Hooks): Add some hooks.  Add cross
	references and/or descriptions.  Delete major mode hooks; mention
	them as a category instead.  Rename or delete obsolete hooks.

2005-04-02  Richard M. Stallman  <rms@gnu.org>

	* nonascii.texi (Coding System Basics): Another wording cleanup.

2005-04-01  Richard M. Stallman  <rms@gnu.org>

	* nonascii.texi (Coding System Basics): Clarify previous change.

2005-04-01  Kenichi Handa  <handa@m17n.org>

	* nonascii.texi (Coding System Basics): Describe about roundtrip
	identity of coding systems.

2005-03-29  Chong Yidong  <cyd@stupidchicken.com>

	* text.texi (Buffer Contents): Add filter-buffer-substring and
	buffer-substring-filters.

2005-03-26  Chong Yidong  <cyd@stupidchicken.com>

	* anti.texi (Antinews): Mention `G' interactive code.

	* tips.texi (Compilation Tips): Mention benchmark.el.

2005-03-27  Luc Teirlinck  <teirllm@auburn.edu>

	* modes.texi (Other Font Lock Variables): `font-lock-fontify-block'
	is now bound to M-o M-o.

	* keymaps.texi (Prefix Keys): `facemenu-keymap' is now on M-o.

2005-03-26  Glenn Morris  <gmorris@ast.cam.ac.uk>

	* calendar.texi: Delete file (and move contents to emacs-xtra.texi
	in the Emacs Manual).
	* Makefile.in (srcs): Remove calendar.texi.
	* makefile.w32-in (srcs): Remove calendar.texi.
	* display.texi (Display): Change name of next node.
	* os.texi (System In): Change name of previous node.
	* elisp.texi (Top): Remove Calendar references.
	* vol1.texi (Top): Remove Calendar references.
	* vol2.texi (Top): Remove Calendar references.

2005-03-25  Richard M. Stallman  <rms@gnu.org>

	* display.texi (Standard Faces, Fringe Bitmaps, Customizing Bitmaps):
	Cleanup previous change.

2005-03-25  Chong Yidong  <cyd@stupidchicken.com>

	* display.texi (Face Attributes): Faces earlier in an :inherit
	list take precedence.
	(Scroll Bars): Fix description of vertical-scroll-bars.
	Document frame-current-scroll-bars and window-current-scroll-bars.

	* markers.texi (The Mark): Document temporary Transient Mark mode.

	* minibuf.texi (Reading File Names):
	Document read-file-name-completion-ignore-case.

	* positions.texi (Screen Lines): Document nil for width argument
	to compute-motion.

2005-03-23  Kim F. Storm  <storm@cua.dk>

	* display.texi (Standard Faces): Other faces used in the fringe
	implicitly inherits from the fringe face.
	(Fringe Bitmaps): FACE in right-fringe and left-fringe display
	properties implicitly inherits from fringe face.
	(Customizing Bitmaps): Likewise for set-fringe-bitmap-face.

2005-03-20  Chong Yidong  <cyd@stupidchicken.com>

	* display.texi (Invisible Text): State default value of
	line-move-ignore-invisible.
	(Managing Overlays): Document remove-overlays.
	(Standard Faces): Document escape-glyph face.

	* minibuf.texi (Reading File Names): Document read-file-name-function.

	* modes.texi (Other Font Lock Variables):
	Document font-lock-lines-before.

	* positions.texi (Skipping Characters): skip-chars-forward allows
	character classes.

2005-03-18  Lute Kamstra  <lute@gnu.org>

	* edebug.texi (Instrumenting Macro Calls): Fix another typo.

2005-03-17  Richard M. Stallman  <rms@gnu.org>

	* text.texi (Undo): Document extensible undo entries.

	* searching.texi (String Search, Regexp Search): Cleanups.

	* nonascii.texi (Character Codes): Minor fix.

	* display.texi (Display Property): Explain the significance
	of having text properties that are eq.
	(Other Display Specs): Explain string as display spec.

	* commands.texi (Interactive Codes): Document G option.

2005-03-17  Chong Yidong  <cyd@stupidchicken.com>

	* text.texi (Filling): Add sentence-end-without-period and
	sentence-end-without-space.
	(Changing Properties): Minor fix.

	* anti.texi: Total rewrite.

2005-03-15  Lute Kamstra  <lute@gnu.org>

	* edebug.texi (Instrumenting Macro Calls): Fix typos.

2005-03-08  Kim F. Storm  <storm@cua.dk>

	* display.texi (Specified Space): Property :width is support on
	non-graphic terminals, :height is not.

2005-03-07  Richard M. Stallman  <rms@gnu.org>

	* display.texi (Overlay Arrow, Fringe Bitmaps, Customizing Bitmaps):
	Now subnodes of Fringes.
	(Overlay Arrow): Document overlay-arrow-variable-list.
	(Fringe Size/Pos): New node, broken out of Fringes.
	(Display): Explain clearing vs redisplay better.
	(Truncation): Clarify use of bitmaps.
	(The Echo Area): Clarify the uses of the echo area.
	Add max-mini-window-height.
	(Progress): Clarify.
	(Invisible Text): Explain that main loop moves point out.
	(Selective Display): Say "hidden", not "invisible".
	(Managing Overlays): Move up.  Describe relation to Undo here.
	(Overlay Properties): Clarify intro.
	(Finding Overlays): Explain return values when nothing found.
	(Width): truncate-string-to-width has added arg.
	(Displaying Faces): Clarify and update mode line face handling.
	(Face Functions): Minor cleanup.
	(Conditional Display): Merge into Other Display Specs.
	(Pixel Specification, Other Display Specs): Minor cleanups.
	(Images, Image Descriptors): Minor cleanups.
	(GIF Images): Patents have expired.
	(Showing Images): Explain default text for insert-image.
	(Manipulating Button Types): Merge into Manipulating Buttons.
	(Making Buttons): Explain return values.
	(Button Buffer Commands): Add xref.
	(Inverse Video): Update mode-line-inverse-video.
	(Display Table Format): Clarify.
	(Active Display Table): Give defaults for window-display-table.

	* calendar.texi (Calendar Customizing): calendar-holiday-marker
	and calendar-today-marker are strings, not chars.
	(Holiday Customizing): Minor fix.

	* internals.texi (Writing Emacs Primitives): Update `or' example.
	Update limit on # args of subr.

	* edebug.texi (Using Edebug): Arrow is in fringe.
	(Instrumenting): Arg to eval-defun works without loading edebug.
	(Edebug Execution Modes): Add xref.

	* customize.texi (Common Keywords): Clarify :require.
	Mention :version here.
	(Variable Definitions, Group Definitions): Not here.
	(Variable Definitions): Clarify symbol arg to :initialize and :set fns.

2005-03-07  Chong Yidong  <cyd@stupidchicken.com>
	* nonascii.texi (Text Representations): Clarify position-bytes.
	(Character Sets): Add list-charset-chars.
	(Scanning Charsets): Add charset-after.
	(Encoding and I/O): Minor fix.

2005-03-06  Richard M. Stallman  <rms@gnu.org>

	* windows.texi (Vertical Scrolling): Get rid of "Emacs 21".
	(Resizing Windows): Likewise.

	* text.texi (Change Hooks): Get rid of "Emacs 21".

	* strings.texi (Formatting Strings): Get rid of "Emacs 21".

	* streams.texi (Output Variables): Get rid of "Emacs 21".

	* searching.texi (Regexp Special, Char Classes): Get rid of "Emacs 21".

	* os.texi (Translating Input): Replace flow-control example
	with a less obsolete example that uses `keyboard-translate'.

	* objects.texi (Hash Table Type, Circular Objects):
	Get rid of "Emacs 21".

	* modes.texi (Mode Line Format): Get rid of "Emacs 21".
	(Mode Line Data, Properties in Mode, Header Lines): Likewise.

	* minibuf.texi (Minibuffer Misc): Get rid of "Emacs 21".

	* lists.texi (List Elements, Building Lists): Get rid of "Emacs 21".

	* keymaps.texi (Menu Separators, Tool Bar): Get rid of "Emacs 21".
	(Menu Bar): Fix when menu-bar-update-hook is called.

	* hash.texi (Hash Tables): Get rid of "Emacs 21".

	* frames.texi (Text Terminal Colors): Get rid of "Emacs 21",
	and make it read better.

	* files.texi (Writing to Files): Get rid of "Emacs 21".
	(Unique File Names): Likewise.

	* elisp.texi: Update Emacs version to 22.

	* display.texi (Forcing Redisplay): Get rid of "Emacs 21".
	(Overlay Properties, Face Attributes): Likewise.
	(Managing Overlays): Fix punctuation.
	(Attribute Functions): Clarify set-face-font; get rid of
	info about old Emacs versions.
	(Auto Faces, Font Lookup, Display Property, Images):
	Get rid of "Emacs 21".

	* calendar.texi (Calendar Customizing): Get rid of "Emacs 21".

2005-03-05  Richard M. Stallman  <rms@gnu.org>

	* debugging.texi (Error Debugging): Remove stack-trace-on-error.

2005-03-04  Lute Kamstra  <lute@gnu.org>

	* debugging.texi (Error Debugging): Document stack-trace-on-error.

2005-03-03  Lute Kamstra  <lute@gnu.org>

	* edebug.texi (Instrumenting Macro Calls): Fix typo.

2005-03-01  Lute Kamstra  <lute@gnu.org>

	* debugging.texi (Debugger Commands): Update `j'.

2005-02-28  Lute Kamstra  <lute@gnu.org>

	* debugging.texi (Debugging): Fix typo.
	(Error Debugging): Document eval-expression-debug-on-error.
	(Function Debugging): Update example.
	(Using Debugger): Mention starred stack frames.
	(Debugger Commands): Document `j' and `l'.
	(Invoking the Debugger): `d' and `j' exit recursive edit too.
	Update the messages that the debugger displays.
	(Internals of Debugger): Add cross reference.  Update example.
	(Excess Open): Minor improvement.
	(Excess Close): Minor improvement.

2005-02-26  Richard M. Stallman  <rms@gnu.org>

	* tips.texi (Coding Conventions): Clarify.
	Put all the major mode key reservations together.
	Mention the Mouse-1 => Mouse-2 conventions.

	* syntax.texi (Syntax Class Table): Clarify.
	(Syntax Table Functions): syntax-after moved from here.
	(Syntax Table Internals): syntax-after moved to here.
	(Parsing Expressions): Update info on number of values
	and what's meaningful in the STATE argument.
	(Categories): Fix typo.

	* sequences.texi (Arrays): Cleanup.
	(Char-Tables): Clarify.

	* processes.texi (Deleting Processes): Cleanups, add xref.
	(Subprocess Creation): Explain nil in exec-path.  Cleanup.
	(Process Information): set-process-coding-system, some args optional.
	(Input to Processes): Explain various types for PROCESS args.
	Rename them from PROCESS-NAME to PROCESS.
	(Signals to Processes): Likewise.
	(Decoding Output): Cleanup.
	(Query Before Exit): Clarify.

	* os.texi (Startup Summary): Correct the options; add missing ones.
	(Terminal Output, Batch Mode): Clarify.
	(Flow Control): Node deleted.

	* markers.texi (The Mark): Clarify.

	* macros.texi (Expansion): Cleanup.
	(Indenting Macros): indent-spec allows ints, not floats.

	* keymaps.texi (Keymaps): Clarify.
	(Format of Keymaps): Update lisp-mode-map example.
	(Active Keymaps, Key Lookup): Clarify.
	(Changing Key Bindings): Add xref to `kbd'.
	(Key Binding Commands, Simple Menu Items): Clarify.
	(Mouse Menus, Menu Bar): Clarify.
	(Menu Example): Replace print example with menu-bar-replace-menu.

	* help.texi (Documentation Basics): Add function-documentation prop.

	* elisp.texi (Top): Don't refer to Flow Control node.

	* commands.texi (Command Overview): Improve xrefs.
	(Adjusting Point): Adjusting point applies to intangible and invis.
	(Key Sequence Input): Doc extra read-key-sequence args.
	Likewise for read-key-sequence-vector.

	* backups.texi (Rename or Copy): Minor fix.
	(Numbered Backups): For version-control, say the default.
	(Auto-Saving): make-auto-save-file-name example is simplified.

	* advice.texi (Advising Functions): Don't imply one part of Emacs
	should advise another part.  Markup changes.
	(Defining Advice): Move transitional para.
	(Activation of Advice): Cleanup.
	Explain if COMPILE is nil or negative.

	* abbrevs.texi (Abbrev Expansion): Clarify, fix typo.

2005-02-24  Lute Kamstra  <lute@gnu.org>

	* modes.texi (Defining Minor Modes): Explain that INIT-VALUE,
	LIGHTER, and KEYMAP can be omitted when KEYWORD-ARGS are used.

2005-02-23  Lute Kamstra  <lute@gnu.org>

	* modes.texi (Defining Minor Modes): define-minor-mode can be used
	to define global minor modes as well.

	* display.texi (Managing Overlays): overlay-buffer returns nil for
	deleted overlays.

2005-02-22  Kim F. Storm  <storm@cua.dk>

	* minibuf.texi (Basic Completion): Allow symbols in addition to
	strings in try-completion and all-completions.

2005-02-14  Lute Kamstra  <lute@gnu.org>

	* elisp.texi (Top): Remove reference to deleted node.

	* lists.texi (Lists): Remove reference to deleted node.
	(Cons Cells): Fix typo.

	* loading.texi (Where Defined): Fix typo.

2005-02-14  Richard M. Stallman  <rms@gnu.org>

	* variables.texi (Creating Buffer-Local): change-major-mode-hook
	is useful for discarding some minor modes.

	* symbols.texi (Symbol Components): Reorder examples.

	* streams.texi (Input Functions): State standard-input default.
	(Output Variables): State standard-output default.

	* objects.texi (Printed Representation): Clarify read syntax vs print.
	(Floating Point Type): Explain meaning better.
	(Symbol Type): Explain uniqueness better.
	(Cons Cell Type): Explain empty list sooner.  CAR and CDR later.
	List examples sooner.
	(Box Diagrams): New subnode broken out.
	Some examples moved from old Lists as Boxes node.
	(Dotted Pair Notation): Clarify intro.
	(Array Type): Clarify.
	(Type Predicates): Add hash-table-p.

	* numbers.texi (Integer Basics): Clarify radix explanation.
	(Predicates on Numbers): Minor clarification.
	(Comparison of Numbers): Minor clarification.  Clarify eql.
	Typos in min, max.
	(Math Functions): Clarify overflow in expt.

	* minibuf.texi (Text from Minibuffer): Minor clarification.
	Mention arrow keys.

	* loading.texi (Autoload): defun's doc string overrides autoload's
	doc string.
	(Repeated Loading): Modernize "add to list" examples.
	(Where Defined): Finish updating table of load-history elts.

	* lists.texi (List-related Predicates): Minor wording improvement.
	(Lists as Boxes): Node deleted.
	(Building Lists): Explain trivial cases of number-sequence.

	* hash.texi (Hash Tables): Add desc to menu items.
	(Creating Hash): Explain "full" means "make larger".
	(Hash Access): Any object can be a key.
	State value of maphash.

	* functions.texi (What Is a Function): Wording cleanup.
	(Function Documentation): Minor cleanup.
	Explain purpose of calling convention at end of doc string.
	(Function Names): Wording cleanup.
	(Calling Functions): Wording cleanup.
	Explain better how funcall calls the function.
	(Function Cells): Delete example of saving and redefining function.

	* control.texi (Combining Conditions): Wording cleanup.
	(Iteration): dolist and dotimes bind VAR locally.
	(Cleanups): Xref to Atomic Changes.

	* compile.texi (Byte Compilation): Delete 19.29 info.
	(Compilation Functions): Macros' difficulties don't affect defsubst.
	(Docs and Compilation): Delete 19.29 info.

2005-02-10  Richard M. Stallman  <rms@gnu.org>

	* objects.texi (Symbol Type): Minor correction.

2005-02-06  Lute Kamstra  <lute@gnu.org>

	* modes.texi (Example Major Modes): Fix typos.

2005-02-06  Richard M. Stallman  <rms@gnu.org>

	* text.texi (Margins): fill-nobreak-predicate can be one function.

	* strings.texi (Modifying Strings): clear-string can make unibyte.
	(Formatting Strings): format gives error if values missing.

	* positions.texi (Character Motion): Mention default arg
	for forward-char.  backward-char refers to forward-char.
	(Word Motion): Mention default arg for forward-word.
	(Buffer End Motion): Mention default arg for beginning-of-buffer.
	Simplify end-of-buffer.
	(Text Lines): Mention default arg for forward-line.
	(List Motion): Mention default arg for beginning/end-of-defun.
	(Skipping Characters): Minor fixes in explaining character-set.

	* modes.texi (Major Mode Conventions): Mention "system abbrevs".
	Mode inheritance applies only when default-major-mode is nil.
	Clarifications.
	(Example Major Modes): Update Text mode and Lisp mode examples.
	(Minor Mode Conventions): Mention define-minor-mode at top.
	(Defining Minor Modes): In Hungry example, don't define C-M-DEL.
	(Mode Line Format): Update mode line face display info.
	(Properties in Mode): Mention effect of risky vars.
	(Imenu): Define imenu-add-to-menubar.
	(Font Lock Mode): Add descriptions to menu lines.
	(Faces for Font Lock): Add font-lock-doc-face.

2005-02-05  Lute Kamstra  <lute@gnu.org>

	* text.texi (Maintaining Undo): Remove obsolete function.

2005-02-05  Eli Zaretskii  <eliz@gnu.org>

	* frames.texi (Color Names): Add pointer to the X docs about RGB
	color specifications.  Improve indexing.
	(Text Terminal Colors): Replace the description of RGB values by
	an xref to "Color Names".

2005-02-03  Richard M. Stallman  <rms@gnu.org>

	* windows.texi (Basic Windows): Add cursor-in-non-selected-windows.
	Clarify.
	(Selecting Windows): Clarify save-selected-window.
	(Cyclic Window Ordering): Clarify walk-windows.
	(Window Point): Clarify.
	(Window Start): Add comment to example.
	(Resizing Windows): Add `interactive' specs in examples.
	Document fit-window-to-buffer.

	* text.texi (User-Level Deletion): just-one-space takes numeric arg.
	(Undo, Maintaining Undo): Clarify last change.
	(Sorting): In sort-numeric-fields, explain about octal and hex.
	Mention sort-numeric-base.
	(Format Properties): Add xref for hard newlines.

	* frames.texi (Window Frame Parameters): Explain pixel=char on tty.
	(Pop-Up Menus): Fix typo.
	(Color Names): Explain all types of color names.
	Explain color-values on B&W terminal.
	(Text Terminal Colors): Explain "rgb values" are lists.  Fix arg names.

	* files.texi (File Locks): Not supported on MS systems.
	(Testing Accessibility): Clarify.

	* edebug.texi (Printing in Edebug): Fix edebug-print-circle.
	(Coverage Testing): Fix typo.

	* commands.texi (Misc Events): Remove stray space.

	* buffers.texi (Buffer Names): Clarify generate-new-buffer-name.
	(Modification Time): Clarify when visited-file-modtime returns 0.
	(The Buffer List): Clarify bury-buffer.
	(Killing Buffers): Clarify.
	(Indirect Buffers): Add clone-indirect-buffer.

2005-02-02  Matt Hodges  <MPHodges@member.fsf.org>

	* edebug.texi (Printing in Edebug): Fix default value of
	edebug-print-circle.
	(Coverage Testing): Fix displayed frequency count data.

2005-02-02  Luc Teirlinck  <teirllm@auburn.edu>

	* text.texi (Maintaining Undo): Add `undo-outer-limit'.

2005-02-02  Kim F. Storm  <storm@cua.dk>

	* text.texi (Undo) <buffer-undo-list>: Describe `apply' elements.

2005-01-29  Eli Zaretskii  <eliz@gnu.org>

	* commands.texi (Misc Events): Describe the help-echo event.

	* text.texi (Special Properties) <help-echo>: Use `pos'
	consistently in description of the help-echo property.
	Use @code{nil} instead of @var{nil}.

	* display.texi (Overlay Properties): Fix the index entry for
	help-echo overlay property.

	* customize.texi (Type Keywords): Uncomment the xref to the
	help-echo property documentation.

2005-01-23  Kim F. Storm  <storm@cua.dk>

	* windows.texi (Window Start): Fix `pos-visible-in-window-p'
	return value.  Third element FULLY replaced by PARTIAL which
	specifies number of invisible pixels if row is only partially visible.
	(Textual Scrolling): Mention auto-window-vscroll.
	(Vertical Scrolling): New defvar auto-window-vscroll.

2005-01-16  Luc Teirlinck  <teirllm@auburn.edu>

	* keymaps.texi (Changing Key Bindings): `suppress-keymap' now uses
	command remapping.

2005-01-15  Richard M. Stallman  <rms@gnu.org>

	* display.texi (Defining Images): Mention DATA-P arg of create-image.

2005-01-14  Kim F. Storm  <storm@cua.dk>

	* commands.texi (Accessing Events): Add WHOLE arg to posn-at-x-y.

	* text.texi (Links and Mouse-1): Fix string and vector item.

2005-01-13  Richard M. Stallman  <rms@gnu.org>

	* keymaps.texi (Active Keymaps): Rewrite the text, and update the
	descriptions of overriding-local-map and overriding-terminal-local-map.

	* text.texi (Links and Mouse-1): Clarify text.

2005-01-13  Kim F. Storm  <storm@cua.dk>

	* modes.texi (Emulating Mode Line): Update format-mode-line entry.

2005-01-13  Francis Litterio  <franl@world.std.com>  (tiny change)

	* keymaps.texi (Active Keymaps): Fix overriding-local-map description.

2005-01-12  Kim F. Storm  <storm@cua.dk>

	* text.texi (Links and Mouse-1): Rename section from Enabling
	Mouse-1 to Following Links.  Change xrefs.
	Add examples for define-button-type and define-widget.

	* display.texi (Button Properties, Button Buffer Commands):
	Clarify mouse-1 and follow-link functionality.

2005-01-12  Richard M. Stallman  <rms@gnu.org>

	* text.texi (Enabling Mouse-1 to Follow Links): Redo prev. change.

	* display.texi (Beeping): Fix Texinfo usage.

	* modes.texi (Emulating Mode Line): Doc FACE arg in format-header-line.

2005-01-11  Kim F. Storm  <storm@cua.dk>

	* display.texi (Button Properties, Button Buffer Commands):
	Mention mouse-1 binding.  Add follow-link keyword.

	* text.texi (Text Properties): Add "Enable Mouse-1" to submenu.
	(Enabling Mouse-1 to Follow Links): New subsection.

2005-01-06  Richard M. Stallman  <rms@gnu.org>

	* text.texi (Special Properties): Minor change.

	* os.texi (Timers): Clarify previous change.

	* modes.texi (Emulating Mode Line): format-mode-line requires 1 arg.

2005-01-01  Luc Teirlinck  <teirllm@auburn.edu>

	* display.texi (Face Attributes): Correct xref to renamed node.

2005-01-01  Richard M. Stallman  <rms@gnu.org>

	* display.texi (Face Attributes): Describe hex color specs.

2004-12-31  Richard M. Stallman  <rms@gnu.org>

	* os.texi (Timers): Update previous change.

2004-12-30  Kim F. Storm  <storm@cua.dk>

	* display.texi (Line Height): Total line-height is now specified
	in line-height property of form (HEIGHT TOTAL).  Swap (FACE . RATIO)
	in cons cells.  (nil . RATIO) is relative to actual line height.
	Use line-height `t' instead of `0' to get minimum height.

2004-12-29  Richard M. Stallman  <rms@gnu.org>

	* os.texi (Timers): Discuss timers vs editing the buffer and undo.

2004-12-28  Richard M. Stallman  <rms@gnu.org>

	* commands.texi (Quitting): Clarify value of with-local-quit.

	* elisp.texi (Top): Fix previous change.

	* loading.texi (Loading): Fix previous change.

2004-12-27  Richard M. Stallman  <rms@gnu.org>

	* Makefile.in (MAKEINFO): Specify --force.

	* buffers.texi (Killing Buffers): Add buffer-save-without-query.

	* modes.texi (Emulating Mode Line): Document format's BUFFER arg.

	* display.texi (Line Height): Further clarify.

	* elisp.texi (Top): Update Loading submenu.

	* loading.texi (Where Defined): New node.
	(Unloading): load-history moved to Where Defined.

2004-12-21  Richard M. Stallman  <rms@gnu.org>

	* commands.texi (Event Input Misc): Add while-no-input.

2004-12-11  Richard M. Stallman  <rms@gnu.org>

	* display.texi (Line Height): Rewrite text for clarity.

2004-12-11  Kim F. Storm  <storm@cua.dk>

	* display.texi (Display): Add node "Line Height" to menu.
	(Line Height): New node.  Move full description of line-spacing
	and line-height text properties here from text.texi.
	(Scroll Bars): Add vertical-scroll-bar variable.

	* frames.texi (Window Frame Parameters): Remove line-height defvar.

	* locals.texi (Standard Buffer-Local Variables): Fix xref for
	line-spacing and vertical-scroll-bar.

	* text.texi (Special Properties): Just mention line-spacing and
	line-height here, add xref to new "Line Height" node.

2004-12-09  Thien-Thi Nguyen  <ttn@gnu.org>

	* frames.texi (Window Frame Parameters): New @defvar for `line-spacing'.

	* locals.texi (Standard Buffer-Local Variables):
	Add @xref for `line-spacing'.

2004-12-05  Richard M. Stallman  <rms@gnu.org>

	* Makefile.in (maintainer-clean): Remove the info files
	in $(infodir) where they are created.

2004-12-03  Richard M. Stallman  <rms@gnu.org>

	* windows.texi (Selecting Windows): get-lru-window and
	get-largest-window don't consider dedicated windows.

	* text.texi (Undo): Document undo-in-progress.

2004-11-26  Richard M. Stallman  <rms@gnu.org>

	* locals.texi (Standard Buffer-Local Variables): Undo prev change.
	Remove a few vars that are not always buffer-local.

2004-11-24  Luc Teirlinck  <teirllm@auburn.edu>

	* locals.texi (Standard Buffer-Local Variables): Comment out
	xref's to non-existent node `Yet to be written'.

2004-11-24  Richard M. Stallman  <rms@gnu.org>

	* processes.texi (Synchronous Processes): Grammar fix.

	* numbers.texi (Comparison of Numbers): Add eql.

	* locals.texi (Standard Buffer-Local Variables): Add many vars.

	* intro.texi (Printing Notation): Fix previous change.

	* display.texi (Customizing Bitmaps): Move indicate-buffer-boundaries
	and default-indicate-buffer-boundaries from here.
	(Usual Display): To here.
	(Scroll Bars): Add scroll-bar-mode and scroll-bar-width.
	(Usual Display): Move tab-width up.

	* customize.texi (Variable Definitions):
	Replace show-paren-mode example with tooltip-mode.
	(Simple Types, Composite Types, Defining New Types):
	Minor cleanups.

2004-11-21  Jesper Harder  <harder@ifa.au.dk>

	* processes.texi (Synchronous Processes, Output from Processes):
	Markup fix.

2004-11-20  Richard M. Stallman  <rms@gnu.org>

	* positions.texi (Skipping Characters): skip-chars-forward
	now handles char classes.

	* intro.texi (Printing Notation): Avoid confusion of `print'
	when explaining @print.

	* macros.texi (Argument Evaluation): Fix 1st `for' expansion example.

	* display.texi (Display Table Format): Minor fix.

	* streams.texi (Output Functions): Fix print example.

	* Makefile.in (elisp): New target.
	(dist): Depend on $(infodir)/elisp, not elisp.
	Copy the info files from $(infodir).

	* minibuf.texi (Text from Minibuffer): Document KEEP-ALL arg in
	read-from-minibuffer.

	* searching.texi (Regexp Search): Rename that to search-spaces-regexp.

2004-11-19  Richard M. Stallman  <rms@gnu.org>

	* searching.texi (Regexp Search): Add search-whitespace-regexp.

2004-11-19  CHENG Gao  <chenggao@gmail.com>  (tiny change)

	* tips.texi (Coding Conventions): Fix typo.

2004-11-16  Richard M. Stallman  <rms@gnu.org>

	* tips.texi (Coding Conventions): Separate defvar and require
	methods to avoid warnings.  Use require only when there are many
	functions and variables from that package.

	* minibuf.texi (Minibuffer Completion): When ignoring case,
	predicate must not be case-sensitive.

	* debugging.texi (Function Debugging, Explicit Debug): Clarified.
	(Test Coverage): Don't talk about "splotches".  Clarified.

2004-11-16  Thien-Thi Nguyen  <ttn@gnu.org>

	* frames.texi (Window Frame Parameters): Fix typo.

2004-11-15  Kim F. Storm  <storm@cua.dk>

	* symbols.texi (Other Plists): Note that plist-get may signal error.
	Add safe-plist-get.

2004-11-15  Thien-Thi Nguyen  <ttn@gnu.org>

	* modes.texi (Font Lock Basics): Fix typo.

2004-11-08  Richard M. Stallman  <rms@gnu.org>

	* syntax.texi (Syntax Table Functions): Add syntax-after.

2004-11-06  Lars Brinkhoff  <lars@nocrew.org>

	* os.texi (Processor Run Time): New section documenting
	get-internal-run-time.

2004-11-06  Eli Zaretskii  <eliz@gnu.org>

	* Makefile.in (install, maintainer-clean): Don't use "elisp-*" as
	it nukes elisp-cover.texi.
	(dist): Change elisp-[0-9] to elisp-[1-9], as there could be no
	elisp-0 etc.

2004-11-05  Luc Teirlinck  <teirllm@auburn.edu>

	* commands.texi (Keyboard Macros): Document `append' return value
	of `defining-kbd-macro'.

2004-11-01  Richard M. Stallman  <rms@gnu.org>

	* commands.texi (Interactive Call): Add called-interactively-p.

2004-10-29  Simon Josefsson  <jas@extundo.com>

	* minibuf.texi (Reading a Password): Revert.

2004-10-28  Richard M. Stallman  <rms@gnu.org>

	* frames.texi (Display Feature Testing): Explain about "vendor".

2004-10-27  Richard M. Stallman  <rms@gnu.org>

	* commands.texi (Interactive Codes): `N' uses numeric prefix,
	not raw.  Clarify `n'.
	(Interactive Call): Rewrite interactive-p, focusing on when
	and how to use it.
	(Misc Events): Clarify previous change.

	* advice.texi (Simple Advice): Clarify what job the example does.
	(Around-Advice): Clarify ad-do-it.
	(Activation of Advice): An option of ad-default-compilation-action
	is `never', not `nil'.

2004-10-26  Kim F. Storm  <storm@cua.dk>

	* commands.texi (Interactive Codes): Add U code letter.

2004-10-25  Simon Josefsson  <jas@extundo.com>

	* minibuf.texi (Reading a Password): Add.

2004-10-24  Jason Rumney  <jasonr@gnu.org>

	* commands.texi (Misc Events): Remove mouse-wheel.  Add wheel-up
	and wheel-down.

2004-10-24  Kai Grossjohann  <kai.grossjohann@gmx.net>

	* processes.texi (Synchronous Processes): Document process-file.

2004-10-22  Kenichi Handa  <handa@m17n.org>

	* text.texi (translate-region): Document that it accepts also a
	char-table.

2004-10-22  David Ponce  <david@dponce.com>

	* windows.texi (Resizing Windows): Document the `preserve-before'
	argument of the functions `enlarge-window' and `shrink-window'.

2004-10-19  Jason Rumney  <jasonr@gnu.org>

	* makefile.w32-in (elisp): Change order of arguments to makeinfo.

2004-10-09  Luc Teirlinck  <teirllm@auburn.edu>

	* text.texi (Filling): Add anchor for definition of
	`sentence-end-double-space'.

	* searching.texi (Regexp Example): Update description of how
	Emacs currently recognizes the end of a sentence.
	(Standard Regexps): Update definition of the variable
	`sentence-end'.  Add definition of the function `sentence-end'.

2004-10-08  Paul Pogonyshev  <pogonyshev@gmx.net>

	* display.texi (Progress): New node.

2004-10-05  Kim F. Storm  <storm@cua.dk>

	* display.texi (Fringe Bitmaps): Update fringe-bitmaps-at-pos.

2004-09-29  Kim F. Storm  <storm@cua.dk>

	* display.texi (Fringe Bitmaps): Use symbols rather than numbers
	to identify bitmaps.  Remove -fringe-bitmap suffix for standard
	fringe bitmap symbols, as they now have their own namespace.
	(Customizing Bitmaps) <define-fringe-bitmap>: Clarify bit ordering
	vs. pixels.  Signal error if no free bitmap slots.
	(Pixel Specification): Change IMAGE to @var{image}.

2004-09-28  Richard M. Stallman  <rms@gnu.org>

	* text.texi (Special Properties): Clarify line-spacing and line-height.

	* searching.texi (Regexp Search): Add looking-back.

2004-09-25  Luc Teirlinck  <teirllm@auburn.edu>

	* display.texi: Correct typos.
	(Image Descriptors): Correct xref's.

2004-09-25  Richard M. Stallman  <rms@gnu.org>

	* text.texi (Special Properties): Cleanups in `cursor'.
	Rewrites in `line-height' and `line-spacing'; exchange them.

	* display.texi (Fringes): Rewrite previous change.
	(Fringe Bitmaps): Merge text from Display Fringe Bitmaps.  Rewrite.
	(Display Fringe Bitmaps): Node deleted, text moved.
	(Customizing Bitmaps): Split off from Fringe Bitmaps.  Rewrite.
	(Scroll Bars): Clarify set-window-scroll-bars.
	(Pointer Shape): Rewrite.
	(Specified Space): Clarify :align-to, etc.
	(Pixel Specification): Use @var.  Clarify new text.
	(Other Display Specs): Clarify `slice'.
	(Image Descriptors): Cleanups.
	(Showing Images): Cleanups.

2004-09-24  Luc Teirlinck  <teirllm@auburn.edu>

	* hooks.texi (Standard Hooks): Add `after-change-major-mode-hook'.

	* modes.texi: Various minor changes in addition to:
	(Major Mode Conventions): Final call to `run-mode-hooks' should
	not be inside the `delay-mode-hooks' form.
	(Mode Hooks): New node.
	(Hooks): Delete obsolete example.
	Move definitions of `run-mode-hooks' and `delay-mode-hooks' to new
	node "Mode Hooks".

2004-09-22  Luc Teirlinck  <teirllm@auburn.edu>

	* display.texi: Correct various typos.
	(Display): Rename node "Pointer Shapes" to "Pointer
	Shape".  (There is already a node called "Pointer Shapes" in
	frames.texi.)
	(Images): Remove non-existent node "Image Slices" from menu.

2004-09-23  Kim F. Storm  <storm@cua.dk>

	* text.texi (Special Properties): Add `cursor', `pointer',
	`line-height', and `line-spacing' properties.

	* display.texi (Display): Add 'Fringe Bitmaps' and 'Pointer
	Shapes' to menu.
	(Standard Faces): Doc fix for fringe face.
	(Fringes): Add `overflow-newline-into-fringe' and
	'indicate-buffer-boundaries'.
	(Fringe Bitmaps, Pointer Shapes): New nodes.
	(Display Property): Add 'Pixel Specification' and 'Display Fringe
	Bitmaps' to menu.
	(Specified Space): Describe pixel width and height.
	(Pixel Specification): New node.
	(Other Display Specs): Add `slice' property.
	(Display Fringe Bitmaps): New node.
	(Images): Add 'Image Slices' to menu.
	(Image Descriptors): Add `:pointer' and `:map' properties.
	(Showing Images): Add slice arg to `insert-image'.
	Add 'insert-sliced-image'.

2004-09-20  Richard M. Stallman  <rms@gnu.org>

	* commands.texi (Key Sequence Input):
	Clarify downcasing in read-key-sequence.

2004-09-08  Juri Linkov  <juri@jurta.org>

	* minibuf.texi (Minibuffer History): Add `history-delete-duplicates'.

2004-09-07  Luc Teirlinck  <teirllm@auburn.edu>

	* locals.texi (Standard Buffer-Local Variables):
	Add `buffer-auto-save-file-format'.
	* internals.texi (Buffer Internals): Describe new
	auto_save_file_format field of the buffer structure.
	* files.texi (Format Conversion): `auto-save-file-format' has been
	renamed `buffer-auto-save-file-format'.

2004-08-27  Luc Teirlinck  <teirllm@auburn.edu>

	* abbrevs.texi (Abbrev Expansion): `abbrev-start-location' can be
	an integer or a marker.
	(Abbrev Expansion): Replace example for `pre-abbrev-expand-hook'.

2004-08-22  Richard M. Stallman  <rms@gnu.org>

	* modes.texi (Major Mode Conventions): Discuss rebinding of
	standard key bindings.

2004-08-18  Kim F. Storm  <storm@cua.dk>

	* processes.texi (Accepting Output): Add `just-this-one' arg to
	`accept-process-output'.
	(Output from Processes): New var `process-adaptive-read-buffering'.

2004-08-10  Luc Teirlinck  <teirllm@auburn.edu>

	* keymaps.texi: Various changes in addition to:
	(Keymap Terminology): `kbd' uses same syntax as Edit Macro mode.
	Give more varied examples for `kbd'.
	(Creating Keymaps): Char tables have slots for all characters
	without modifiers.
	(Active Keymaps): `overriding-local-map' and
	`overriding-terminal-local-map' also override text property and
	overlay keymaps.
	(Functions for Key Lookup): Mention OLP arg to `current-active-maps'.
	(Scanning Keymaps): `accessible-keymaps' uses `[]' instead of `""'
	to denote a prefix of no events.
	`map-keymap' includes parent's bindings _recursively_.
	Clarify and correct description of `where-is-internal'.
	Mention BUFFER-OR-NAME arg to `describe-bindings'.
	(Menu Example): For menus intended for use with the keyboard, the
	menu items should be bound to characters or real function keys.

2004-08-08  Luc Teirlinck  <teirllm@auburn.edu>

	* objects.texi (Character Type): Reposition `@anchor' to prevent
	double space inside sentence in Info.

	* hooks.texi (Standard Hooks): `disabled-command-hook' has been
	renamed to `disabled-command-function'.
	* commands.texi (Key Sequence Input): Remove unnecessary anchor.
	(Command Loop Info): Replace reference to it.
	(Disabling Commands): `disabled-command-hook' has been renamed to
	`disabled-command-function'.

2004-08-07  Luc Teirlinck  <teirllm@auburn.edu>

	* os.texi (Translating Input): Only non-prefix bindings in
	`key-translation-map' override actual key bindings.  Warn about
	possible indirect effect of actual key bindings on non-prefix
	bindings in `key-translation-map'.

2004-08-06  Luc Teirlinck  <teirllm@auburn.edu>

	* minibuf.texi (High-Level Completion): Add anchor for definition
	of `read-variable'.

	* commands.texi: Various changes in addition to:
	(Using Interactive): Clarify description of `interactive-form'.
	(Interactive Call): Mention default for KEYS argument to
	`call-interactively'.
	(Command Loop Info): Clarify description of `this-command-keys'.
	Mention KEEP-RECORD argument to `clear-this-command-keys'.
	Value of `last-event-frame' can be `macro'.
	(Repeat Events): `double-click-fuzz' is also used to distinguish
	clicks and drags.
	(Classifying Events): Clarify descriptions of `event-modifiers'
	`event-basic-type' and `event-convert-list'.
	(Accessing Events): `posn-timestamp' takes POSITION argument.
	(Quoted Character Input): Clarify description of
	`read-quoted-char' and fix example.
	(Quitting): Add `with-local-quit'.
	(Disabling Commands): Correct and clarify descriptions of
	`enable-command' and `disable-command'.
	Mention what happens if `disabled-command-hook' is nil.
	(Keyboard Macros): Mention LOOPFUNC arg to `execute-kbd-macro'.
	Describe `executing-kbd-macro' instead of obsolete `executing-macro'.

2004-07-24  Luc Teirlinck  <teirllm@auburn.edu>

	* frames.texi: Various changes in addition to:
	(Creating Frames): Expand and clarify description of `make-frame'.
	(Window Frame Parameters): Either none or both of the `icon-left'
	and `icon-top' parameters must be specified.  Put descriptions of
	`menu-bar-lines' and `toolbar-lines' closer together and change
	them accordingly.
	(Frame Titles): `multiple-frames' is not guaranteed to be accurate
	except while processing `frame-title-format' or `icon-title-format'.
	(Deleting Frames): Correct description of `delete-frame'.
	Non-nil return values of `frame-live-p' are like those of `framep'.
	(Frames and Windows): Mention return value of
	`set-frame-selected-window'.
	(Visibility of Frames): Mention `force' argument to
	`make-frame-invisible'.  `frame-visible-p' returns t for all
	frames on text-only terminals.
	(Frame Configurations): Restoring a frame configuration does not
	restore deleted frames.
	(Window System Selections): `x-set-selection' returns DATA.
	(Resources): Add example.
	(Display Feature Testing): Clarify descriptions of
	`display-pixel-height', `display-pixel-width', `x-server-version'
	and `x-server-vendor'.

	* windows.texi (Choosing Window): Add anchor.
	* minibuf.texi (Minibuffer Misc): Add anchor.

2004-07-23  John Paul Wallington  <jpw@gnu.org>

	* macros.texi (Defining Macros): Declaration keyword for setting
	Edebug spec is `debug' not `edebug'.

2004-07-19  Luc Teirlinck  <teirllm@auburn.edu>

	* windows.texi: Various small changes in addition to:
	(Window Point): Mention return value of `set-window-point'.
	(Window Start): `pos-visible-in-window-p' disregards horizontal
	scrolling.  Explain return value if PARTIALLY is non-nil.
	(Vertical Scrolling): Mention PIXELS-P argument to `window-vscroll'
	and `set-window-vscroll'.
	(Size of Window): The argument WINDOW to `window-inside-edges',
	`window-pixel-edges' and `window-inside-pixel-edges' is optional.
	(Resizing Windows): Explain return value of
	`shrink-window-if-larger-than-buffer'.
	`window-size-fixed' automatically becomes buffer local when set.
	(Window Configurations): Explain return value of
	`set-window-configuration'.

	* minibuf.texi (Minibuffer Misc): Add anchor for
	`minibuffer-scroll-window'.

	* positions.texi (Text Lines): Add anchor for `count-lines'.

2004-07-17  Richard M. Stallman  <rms@gnu.org>

	* display.texi (Overlay Properties): Adding `evaporate' prop
	deletes empty overlay immediately.

	* abbrevs.texi (Abbrev Expansion): Clarify pre-abbrev-expand-hook,
	fix example.

2004-07-16  Jim Blandy  <jimb@redhat.com>

	* searching.texi (Regexp Backslash): Document new \_< and \_>
	operators.

2004-07-16  Juanma Barranquero  <lektu@terra.es>

	* display.texi (Images): Fix Texinfo usage.

2004-07-14  Luc Teirlinck  <teirllm@auburn.edu>

	* buffers.texi (Modification Time): `visited-file-modtime' now
	returns a list of two integers, instead of a cons.

2004-07-13  Luc Teirlinck  <teirllm@auburn.edu>

	* windows.texi: Various changes in addition to:
	(Splitting Windows): Add `split-window-keep-point'.

2004-07-09  Richard M. Stallman  <rms@gnu.org>

	* frames.texi (Input Focus): Minor fix.

2004-07-07  Luc Teirlinck  <teirllm@auburn.edu>

	* frames.texi (Input Focus): Clarify descriptions of
	`select-frame-set-input-focus' and `select-frame'.

2004-07-06  Luc Teirlinck  <teirllm@auburn.edu>

	* os.texi: Various small changes in addition to:
	(Killing Emacs): Expand and clarify description of
	`kill-emacs-query-functions' and `kill-emacs-hook'.
	(System Environment): Expand and clarify description of `getenv'
	and `setenv'.
	(Timers): Clarify description of `run-at-time'.
	(Translating Input): Correct description of
	`extra-keyboard-modifiers'.
	(Flow Control): Correct description of `enable-flow-control'.

2004-07-06  Thien-Thi Nguyen  <ttn@gnu.org>

	* os.texi: Update copyright.
	(Session Management): Grammar fix.
	Clarify which Emacs does the restarting.
	Use @samp for *scratch* buffer.

2004-07-04  Alan Mackenzie  <acm@muc.de>

	* frames.texi (Input Focus): Add documentation for
	`select-frame-set-input-focus'.  Replace refs to non-existent
	`switch-frame' with `select-frame'.  Minor corrections and tidying
	up of text-only terminal stuff.

2004-07-02  Richard M. Stallman  <rms@gnu.org>

	* files.texi (Saving Buffers): Cleanup write-contents-function.
	(Magic File Names): Cleanup file-remote-p.

2004-07-02  Kai Großjohann  <kai@emptydomain.de>

	* files.texi (Magic File Names): `file-remote-p' returns an
	identifier of the remote system, not just t.

2004-07-02  David Kastrup  <dak@gnu.org>

	* searching.texi (Entire Match Data): Add explanation about new
	match-data behavior when @var{integers} is non-nil.

2004-06-24  Richard M. Stallman  <rms@gnu.org>

	* commands.texi (Misc Events): Describe usr1-signal, usr2-signal event.

	* customize.texi (Variable Definitions): Note about doc strings
	and :set.

	* keymaps.texi (Keymap Terminology): Document `kbd'.
	(Changing Key Bindings, Key Binding Commands): Use kbd in examples.

	* display.texi (Invisible Text): Setting buffer-invisibility-spec
	makes it buffer-local.

	* files.texi (Saving Buffers): Correct previous change.

	* commands.texi (Accessing Events):
	Clarify posn-col-row and posn-actual-col-row.

2004-06-24  David Ponce  <david.ponce@wanadoo.fr>

	* commands.texi (Accessing Events): New functions
	posn-at-point and posn-at-x-y.  Add example to posn-x-y.

2004-06-23  Luc Teirlinck  <teirllm@auburn.edu>

	* lists.texi, files.texi, processes.texi, macros.texi, hash.texi:
	* frames.texi, buffers.texi, backups.texi, variables.texi:
	* loading.texi, eval.texi, functions.texi, control.texi:
	* symbols.texi, minibuf.texi: Reposition @anchor's.

	* help.texi: Various small changes in addition to the following.
	(Describing Characters): Describe PREFIX argument to
	`key-description'.  Correct and clarify definition of
	`text-char-description'.  Describe NEED-VECTOR argument to
	`read-kbd-macro'.
	(Help Functions): Clarify definition of `apropos'.

2004-06-23  Lars Hansen  <larsh@math.ku.dk>

	* files.texi (Saving Buffers): Correct description of
	`write-contents-functions'.

2004-06-21  Juanma Barranquero  <lektu@terra.es>

	* display.texi (Images): Remove redundant @vindex directives.
	Rewrite `image-library-alist' doc in active voice.

2004-06-14  Juanma Barranquero  <lektu@terra.es>

	* display.texi (Images): Document new delayed library loading,
	variable `image-library-alist' and (existing but undocumented)
	function `image-type-available-p'.

2004-06-05  Richard M. Stallman  <rms@gnu.org>

	* minibuf.texi (Minibuffer Completion): For INITIAL arg,
	refer the user to the Initial Input node.
	(Text from Minibuffer): Likewise.
	(Initial Input): New node.  Document this feature
	and say it is mostly deprecated.

2004-05-30  Richard M. Stallman  <rms@gnu.org>

	* loading.texi (Named Features): Clarify return value
	and meaning of NOERROR.

	* variables.texi (File Local Variables): Minor cleanup.

2004-05-30  Michael Albinus  <michael.albinus@gmx.de>

	* files.texi (Magic File Names): Add `file-remote-p' as operation
	of file name handlers.

2004-05-29  Richard M. Stallman  <rms@gnu.org>

	* modes.texi (Minor Mode Conventions): (-) has no special meaning
	as arg to a minor mode command.

2004-05-22  Richard M. Stallman  <rms@gnu.org>

	* syntax.texi (Syntax Class Table): Word syntax not just for English.

	* streams.texi (Output Variables): Doc float-output-format.

	* searching.texi (Regexp Special): Nested repetition can be infloop.

	* eval.texi (Eval): Increasing max-lisp-eval-depth can cause
	real stack overflow.

	* compile.texi: Minor cleanups.

2004-05-22  Luc Teirlinck  <teirllm@dms.auburn.edu>

	* lists.texi (Cons Cells): Explain dotted lists, true lists,
	circular lists.
	(List Elements): Explain handling of circular and dotted lists.

2004-05-19  Thien-Thi Nguyen  <ttn@gnu.org>

	* modes.texi (Search-based Fontification): Fix typo.

2004-05-10  Juanma Barranquero  <lektu@terra.es>

	* modes.texi (Mode Line Variables): Fix description of
	global-mode-string, which is now after which-func-mode, not the
	buffer name.

2004-05-07  Lars Hansen  <larsh@math.ku.dk>

	* modes.texi (Desktop Save Mode): Add.
	(Modes): Add menu entry Desktop Save Mode.

	* hooks.texi: Add desktop-after-read-hook,
	desktop-no-desktop-file-hook and desktop-save-hook.

	* locals.texi: Add desktop-save-buffer.

2004-04-30  Jesper Harder  <harder@ifa.au.dk>

	* display.texi: emacs -> Emacs.

2004-04-27  Matthew Mundell  <matt@mundell.ukfsn.org>

	* files.texi (Changing Files): Document set-file-times.

2004-04-23  Juanma Barranquero  <lektu@terra.es>

	* makefile.w32-in: Add "-*- makefile -*-" mode tag.

2004-04-18  Jesper Harder  <harder@ifa.au.dk>

	* tips.texi (Coding Conventions): defopt -> defcustom.

2004-04-16  Luc Teirlinck  <teirllm@auburn.edu>

	* sequences.texi: Various clarifications.

2004-04-14  Luc Teirlinck  <teirllm@auburn.edu>

	* buffers.texi (Read Only Buffers): Mention optional ARG to
	`toggle-read-only'.

2004-04-14  Nick Roberts  <nick@nick.uklinux.net>

	* windows.texi (Selecting Windows): Note that get-lru-window
	returns a full-width window if possible.

2004-04-13  Luc Teirlinck  <teirllm@auburn.edu>

	* buffers.texi: Various changes in addition to:
	(Buffer File Name): Add `find-buffer-visiting'.
	(Buffer Modification): Mention optional ARG to `not-modified'.
	(Indirect Buffers): Mention optional CLONE argument to
	`make-indirect-buffer'.

	* files.texi: Various changes in addition to:
	(Visiting Functions): `find-file-hook' is now a normal hook.
	(File Name Expansion): Explain difference between the way that
	`expand-file-name' and `file-truename' treat `..'.
	(Contents of Directories): Mention optional ID-FORMAT argument to
	`directory-files-and-attributes'.
	(Format Conversion): Mention new optional CONFIRM argument to
	`format-write-file'.

2004-04-12  Miles Bader  <miles@gnu.org>

	* macros.texi (Expansion): Add description of `macroexpand-all'.

2004-04-05  Jesper Harder  <harder@ifa.au.dk>

	* variables.texi (Variable Aliases):
	Mention cyclic-variable-indirection.

	* errors.texi (Standard Errors): Ditto.

2004-04-04  Luc Teirlinck  <teirllm@auburn.edu>

	* backups.texi: Various small changes in addition to:
	(Making Backups): Mention return value of `backup-buffer'.
	(Auto-Saving): Mention optional FORCE argument to
	`delete-auto-save-file-if-necessary'.
	(Reverting): Mention optional PRESERVE-MODES argument to
	`revert-buffer'.  Correct description of `revert-buffer-function'.

2004-03-22  Juri Linkov  <juri@jurta.org>

	* sequences.texi (Sequence Functions): Replace xref to `Vectors'
	with `Vector Functions'.

	* text.texi (Sorting): Add missing quote.

2004-03-14  Luc Teirlinck  <teirllm@auburn.edu>

	* intro.texi (Lisp History): Replace xref to `cl' manual with
	inforef.

2004-03-12  Richard M. Stallman  <rms@gnu.org>

	* intro.texi (Version Info): Add arg to emacs-version.
	(Lisp History): Change xref to CL manual.

2004-03-09  Luc Teirlinck  <teirllm@auburn.edu>

	* minibuf.texi (Completion Commands): Add xref to Emacs manual
	for Partial Completion mode.

2004-03-07  Thien-Thi Nguyen  <ttn@gnu.org>

	* customize.texi: Fix typo.  Remove eol whitespace.

2004-03-04  Richard M. Stallman  <rms@gnu.org>

	* processes.texi: Fix typos.

	* lists.texi (Building Lists): Minor clarification.

	* hash.texi (Creating Hash): Correct the meaning of t for WEAK
	in make-hash-table.

2004-02-29  Juanma Barranquero  <lektu@terra.es>

	* makefile.w32-in (clean, maintainer-clean): Use $(DEL) instead of
	rm, and ignore exit code.

2004-02-27  Dan Nicolaescu  <dann@ics.uci.edu>

	* display.texi (Defining Faces): Add description for min-colors.
	Update example.

2004-02-23  Luc Teirlinck  <teirllm@auburn.edu>

	* abbrevs.texi: Various corrections and clarifications in addition
	to the following:
	(Abbrev Tables): Delete add-abbrev (as suggested by RMS).

2004-02-22  Matthew Mundell  <matt@mundell.ukfsn.org>  (tiny change)

	* calendar.texi (Holiday Customizing): Quote arg of holiday-sexp.

2004-02-21  Luc Teirlinck  <teirllm@auburn.edu>

	* text.texi: Various small changes in addition to the following:
	(User-Level Deletion): Mention optional BACKWARD-ONLY argument
	to delete-horizontal-space.
	(Kill Functions, Yanking, Low-Level Kill Ring): Clarify and correct
	description of yank-handler text property at various places.

	* frames.texi (Window System Selections): Add anchor.

	* syntax.texi (Syntax Table Functions): Clarify and correct
	descriptions of make-syntax-table and copy-syntax-table.
	(Motion and Syntax): Clarify SYNTAXES argument to
	skip-syntax-forward.
	(Parsing Expressions): Mention that the return value of
	parse-partial-sexp is currently a list of ten rather than nine
	elements.
	(Categories): Various corrections and clarifications.

2004-02-17  Luc Teirlinck  <teirllm@auburn.edu>

	* markers.texi (Marker Insertion Types): Minor change.

	* locals.texi (Standard Buffer-Local Variables):
	* commands.texi (Interactive Codes, Using Interactive):
	* functions.texi (Related Topics): Fix xrefs.

2004-02-16  Luc Teirlinck  <teirllm@auburn.edu>

	* lists.texi (Sets And Lists): Update description of delete-dups.

2004-02-16  Jesper Harder  <harder@ifa.au.dk>  (tiny change)

	* keymaps.texi (Tool Bar): tool-bar-item => tool-bar-button.

2004-02-16  Jan Djärv  <jan.h.d@swipnet.se>

	* frames.texi (Parameter Access): frame-parameters arg is optional.
	modify-frame-parameters handles nil for FRAME.
	(Window Frame Parameters): menu-bar-lines and tool-bar-lines
	are all-or-nothing for certain toolkits.
	Mention parameter wait-for-wm.
	(Frames and Windows): In frame-first-window and frame-selected-window
	the arg is optional.
	(Input Focus): In redirect-frame-focus the second arg is optional.
	(Window System Selections): Mention selection type CLIPBOARD.
	Mention data-type UTF8_STRING.
	Mention numbering of cut buffers.
	(Resources): Describe x-resource-name.

2004-02-16  Richard M. Stallman  <rms@gnu.org>

	* windows.texi (Buffers and Windows): Delete false table
	about all-frames.

	* syntax.texi (Parsing Expressions): Delete old caveat
	about parse-sexp-ignore-comments.

	* streams.texi (Output Variables): Add print-quoted.

	* lists.texi (Building Lists): Minor cleanup.

	* hash.texi (Creating Hash): Correct and clarify doc of WEAK values.

	* display.texi (Overlays): Explain overlays use markers.
	(Managing Overlays): Explain front-advance and rear-advance
	in more detail.

	* loading.texi (Unloading): Document unload-feature-special-hooks.
	Get rid of fns-NNN.el file.

2004-02-16  Matthew Mundell  <matt@mundell.ukfsn.org>  (tiny change)

	* help.texi (Describing Characters): Fix text-char-description
	example output.

	* edebug.texi (Using Edebug): Fix example.

	* debugging.texi (Internals of Debugger): Fix return value.

	* files.texi (Changing Files): Fix argname.

	* calendar.texi: Fix parens, and default values.

	* display.texi, frames.texi, internals.texi, modes.texi: Minor fixes.
	* nonascii.texi, objects.texi, os.texi: Minor fixes.
	* searching.texi, text.texi, tips.texi, windows.texi: Minor fixes.

	* positions.texi (Text Lines): Don't add -1 in current-line.

2004-02-16  Richard M. Stallman  <rms@gnu.org>

	* compile.texi (Compiler Errors): if-boundp feature applies to cond.

2004-02-16  Jesper Harder  <harder@ifa.au.dk>  (tiny change)

	* processes.texi (Low-Level Network): Fix a typo.

2004-02-12  Kim F. Storm  <storm@cua.dk>

	* display.texi (Fringes): Use consistent wording.
	Note that window-fringe's window arg is optional.
	(Scroll Bars): Use consistent wording.

2004-02-11  Luc Teirlinck  <teirllm@auburn.edu>

	* tips.texi (Comment Tips): Document the new conventions for
	commenting out code.

2004-02-07  Jan Djärv  <jan.h.d@swipnet.se>

	* positions.texi (Text Lines): Add missing end defun.

2004-02-07  Kim F. Storm  <storm@cua.dk>

	* positions.texi (Text Lines): Add line-number-at-pos.

2004-02-06  John Paul Wallington  <jpw@gnu.org>

	* display.texi (Button Properties, Button Buffer Commands):
	mouse-2 invokes button, not down-mouse-1.

2004-02-04  Jason Rumney  <jasonr@gnu.org>

	* makefile.w32-in: Sync with Makefile.in changes.

2004-02-03  Luc Teirlinck  <teirllm@auburn.edu>

	* minibuf.texi (Text from Minibuffer): Various corrections and
	clarifications.
	(Object from Minibuffer): Correct Lisp description of
	read-minibuffer.
	(Minibuffer History): Clarify description of cons values for
	HISTORY arguments.
	(Basic Completion): Various corrections and clarifications.
	Add completion-regexp-list.
	(Minibuffer Completion): Correct and clarify description of
	completing-read.
	(Completion Commands): Mention Partial Completion mode.
	Various other minor changes.
	(High-Level Completion): Various corrections and clarifications.
	(Reading File Names): Ditto.
	(Minibuffer Misc): Ditto.

2004-01-26  Luc Teirlinck  <teirllm@auburn.edu>

	* strings.texi (Text Comparison): assoc-string also matches
	elements of alists that are strings instead of conses.
	(Formatting Strings): Standardize Texinfo usage.  Update index
	entries.

2004-01-20  Luc Teirlinck  <teirllm@auburn.edu>

	* lists.texi (Sets And Lists): Add delete-dups.

2004-01-15  Luc Teirlinck  <teirllm@auburn.edu>

	* edebug.texi (Instrumenting Macro Calls): `declare' is not a
	special form.
	* macros.texi (Defining Macros): Update description of `declare',
	which now is a macro.
	(Wrong Time): Fix typos.

2004-01-14  Luc Teirlinck  <teirllm@auburn.edu>

	* compile.texi (Compilation Functions): Expand descriptions of
	`compile-defun', `byte-compile-file', `byte-recompile-directory'
	and `batch-byte-compile'.  In particular, mention and describe
	all optional arguments.
	(Disassembly): Correct and clarify the description of `disassemble'.

2004-01-11  Luc Teirlinck  <teirllm@auburn.edu>

	* searching.texi: Various small changes in addition to the
	following.
	(Regexp Example): Adapt to new value of `sentence-end'.
	(Regexp Functions): The PAREN argument to `regexp-opt' can be
	`words'.
	(Search and Replace): Add usage note for `perform-replace'.
	(Entire Match Data): Mention INTEGERS and REUSE arguments to
	`match-data'.
	(Standard Regexps): Update for new values of `paragraph-start'
	and `sentence-end'.

2004-01-07  Luc Teirlinck  <teirllm@auburn.edu>

	* files.texi (Saving Buffers): Clarify descriptions of
	`write-contents-functions' and `before-save-hook'.
	Make the defvar's for `before-save-hook' and `after-save-hook'
	into defopt's.

2004-01-07  Kim F. Storm  <storm@cua.dk>

	* commands.texi (Click Events): Describe new image and
	width/height elements of click events.
	(Accessing Events): Add posn-string, posn-image, and
	posn-object-width-height.  Change posn-object to return either
	image or string object.

2004-01-01  Simon Josefsson  <jas@extundo.com>

	* hooks.texi (Standard Hooks): Add before-save-hook.
	* files.texi (Saving Buffers): Likewise.

2004-01-03  Richard M. Stallman  <rms@gnu.org>

	* frames.texi (Frames and Windows): Delete frame-root-window.

2004-01-03  Luc Teirlinck  <teirllm@auburn.edu>

	* eval.texi, hash.texi, help.texi, symbols.texi: Add anchors.

	* functions.texi: Various small changes in addition to the
	following.
	(What Is a Function): `functionp' returns nil for macros.
	Clarify behavior of this and following functions for symbol arguments.
	(Function Documentation): Add `\' in front of (fn @var{arglist})
	and explain why.
	(Defining Functions): Mention DOCSTRING argument to `defalias'.
	Add anchor.
	(Mapping Functions): Add anchor.  Unquote nil in mapcar* example.

2004-01-01  Miles Bader  <miles@gnu.org>

	* display.texi (Buttons): New section.

2003-12-31  Andreas Schwab  <schwab@suse.de>

	* numbers.texi (Math Functions): sqrt reports a domain-error
	error.
	(Float Basics): Use `(/ 0.0 0.0)' instead of `(sqrt -1.0)'.

2003-12-30  Luc Teirlinck  <teirllm@auburn.edu>

	* tips.texi (Documentation Tips): Update item on hyperlinks in
	documentation strings.

	* errors.texi (Standard Errors): Various small corrections and
	additions.

	* control.texi: Various small changes in addition to the
	following.
	(Signaling Errors): Provide some more details on how `signal'
	constructs the error message.  Add anchor to the definition of
	`signal'.
	(Error Symbols): Describe special treatment of `quit'.
	(Cleanups): Rename BODY argument of `unwind-protect' to BODY-FORM
	to emphasize that it has to be a single form.

	* buffers.texi: Add anchor.

2003-12-29  Richard M. Stallman  <rms@gnu.org>

	* windows.texi (Choosing Window): Add same-window-p, special-display-p.
	(Window Configurations): Add window-configuration-frame.

	* variables.texi (Creating Buffer-Local): Add local-variable-if-set-p.

	* text.texi (Examining Properties): Add get-char-property-and-overlay.
	Change arg name in get-char-property.
	(Special Properties): Update handling of keymap property.

	* strings.texi (Modifying Strings): Add clear-string.
	(Text Comparison): Add assoc-string and remove
	assoc-ignore-case, assoc-ignore-representation.

	* os.texi (Time of Day): Add set-time-zone-rule.

	* numbers.texi (Math Functions): asin, acos, log, log10
	report domain-error errors.

	* nonascii.texi (Converting Representations):
	Add multibyte-char-to-unibyte and unibyte-char-to-multibyte.
	(Encoding and I/O): Add file-name-coding-system.

	* modes.texi (Search-based Fontification): Explain that
	face specs are symbols with face names as values.

	* minibuf.texi (Minibuffer Misc): Add set-minibuffer-window.

	* lists.texi (Building Lists): remq moved elsewhere.
	(Sets And Lists): remq moved here.
	(Association Lists): Refer to assoc-string.

	* internals.texi (Garbage Collection): Add memory-use-counts.

	* frames.texi (Frames and Windows): Add set-frame-selected-window
	and frame-root-window.

	* files.texi (Contents of Directories):
	Add directory-files-and-attributes.

	* display.texi (Refresh Screen): Add force-window-update.
	(Invisible Text): Explain about moving point out of invis text.
	(Overlay Properties): Add overlay-properties.
	(Managing Overlays): Add overlayp.
	(GIF Images): Invalid image number displays a hollow box.

	* buffers.texi (Buffer Modification): Add restore-buffer-modified-p.
	(Killing Buffers): Add buffer-live-p.

2003-12-25  Markus Rost  <rost@mathematik.uni-bielefeld.de>

	* display.texi (Fringes): Fix typo "set-buffer-window".

2003-12-24  Luc Teirlinck  <teirllm@auburn.edu>

	* display.texi, eval.texi, help.texi, internals.texi, loading.texi:
	* nonascii.texi, processes.texi, tips.texi, variables.texi:
	Add or change various xrefs and anchors.

	* commands.texi: Replace all occurrences of @acronym{CAR} with
	@sc{car}, for consistency with the rest of the Elisp manual.
	`car' and `cdr' are historically acronyms, but are no longer
	widely thought of as such.

	* internals.texi (Pure Storage): Mention that `purecopy' does not
	copy text properties.
	(Object Internals): Now 29 bits are used (in most implementations)
	to address Lisp objects.

	* variables.texi (Variables with Restricted Values): New node.

	* objects.texi (Lisp Data Types): Mention that certain variables
	can only take on a restricted set of values and add an xref to
	the new node "Variables with Restricted Values".

	* eval.texi (Function Indirection): Describe the errors that
	`indirect-function' can signal.
	(Eval): Clarify the descriptions of `eval-region' and `values'.
	Describe `eval-buffer' instead of `eval-current-buffer' and
	mention `eval-current-buffer' as an alias for `current-buffer'.
	Correct the description and mention all optional arguments.

	* nonascii.texi: Various small changes in addition to the
	following.
	(Converting Representations): Clarify behavior of
	`string-make-multibyte' and `string-to-multibyte' for unibyte all
	ASCII arguments.
	(Character Sets): Document the variable `charset-list' and adapt
	the definition of the function `charset-list' accordingly.
	(Translation of Characters): Clarify use of generic characters in
	`make-translation-table'.  Clarify and correct the description of
	the use of translation tables in encoding and decoding.
	(User-Chosen Coding Systems): Correct and clarify the description
	of `select-safe-coding-system'.
	(Default Coding Systems): Clarify description of
	`file-coding-system-alist'.

2003-11-30  Luc Teirlinck  <teirllm@auburn.edu>

	* strings.texi (Text Comparison): Correctly describe when two
	strings are `equal'.  Combine and clarify descriptions of
	`assoc-ignore-case' and `assoc-ignore-representation'.

	* objects.texi (Non-ASCII in Strings): Clarify description of
	when a string is unibyte or multibyte.
	(Bool-Vector Type): Update examples.
	(Equality Predicates): Correctly describe when two strings are
	`equal'.

2003-11-29  Luc Teirlinck  <teirllm@auburn.edu>

	* lists.texi (Building Lists): `append' no longer accepts integer
	arguments.  Update the description of `number-sequence' to reflect
	recent changes.
	(Sets And Lists): Describe `member-ignore-case' after `member'.

2003-11-27  Kim F. Storm  <storm@cua.dk>

	* commands.texi (Click Events): Click object may be an images.
	Describe (dx . dy) element of click positions.
	(Accessing Events): Remove duplicate posn-timestamp.
	New functions posn-object and posn-object-x-y.

2003-11-23  Kim F. Storm  <storm@cua.dk>

	* commands.texi (Click Events): Describe enhancements to event
	position lists, including new text-pos and (col . row) items.
	Mention left-fringe and right-fringe area events.
	(Accessing Events): New functions posn-area and
	posn-actual-col-row.  Mention posn-timestamp.  Mention that
	posn-point in non-text area still returns buffer position.
	Clarify posn-col-row.

2003-11-21  Lars Hansen  <larsh@math.ku.dk>

	* files.texi (File Attributes): Describe new parameter ID-FORMAT.
	* anti.texi (File Attributes): Describe removed parameter
	ID-FORMAT.

2003-11-20  Luc Teirlinck  <teirllm@auburn.edu>

	* positions.texi (Positions): Mention that, if a marker is used as
	a position, its buffer is ignored.

	* markers.texi (Overview of Markers): Mention it here too.

2003-11-12  Luc Teirlinck  <teirllm@auburn.edu>

	* numbers.texi (Numeric Conversions): Not just `floor', but also
	`truncate', `ceiling' and `round' accept optional argument DIVISOR.

2003-11-10  Luc Teirlinck  <teirllm@auburn.edu>

	* markers.texi (Creating Markers): Specify insertion type of
	created markers.  Add xref to `Marker Insertion Types'.
	Second argument to `copy-marker' is optional.
	(Marker Insertion Types): Mention that most markers are created
	with insertion type nil.
	(The Mark): Correctly describe when `mark' signals an error.
	(The Region): Correctly describe when `region-beginning' and
	`region-end' signal an error.

2003-11-08  Luc Teirlinck  <teirllm@auburn.edu>

	* hash.texi (Creating Hash): Clarify description of `eql'.
	`makehash' is obsolete.
	(Hash Access): Add Common Lisp notes for `remhash' and `clrhash'.

	* positions.texi (Point): Change description of `buffer-end', so
	that it is also correct for floating point arguments.
	(List Motion): Correct argument lists of `beginning-of-defun' and
	`end-of-defun'.
	(Excursions): Add xref to `Marker Insertion Types'.
	(Narrowing): Argument to `narrow-to-page' is optional.

2003-11-06  Luc Teirlinck  <teirllm@auburn.edu>

	* streams.texi (Output Streams): Clarify behavior of point for
	marker output streams.

2003-11-04  Luc Teirlinck  <teirllm@auburn.edu>

	* variables.texi (Defining Variables): Second argument to
	`defconst' is not optional.
	(Setting Variables): Mention optional argument APPEND to
	`add-to-list'.
	(Creating Buffer-Local): Expand description of
	`make-variable-buffer-local'.
	(Frame-Local Variables): Expand description of
	`make-variable-frame-local'.
	(Variable Aliases): Correct description of optional argument
	DOCSTRING to `defvaralias'.  Mention return value of
	`defvaralias'.
	(File Local Variables): Add xref to `File variables' in Emacs
	Manual.  Correct description of `hack-local-variables'.  Mention
	`safe-local-variable' property.  Mention optional second argument
	to `risky-local-variable-p'.

2003-11-03  Luc Teirlinck  <teirllm@auburn.edu>

	* symbols.texi (Symbol Plists): Mention return value of `setplist'.

2003-11-02  Jesper Harder  <harder@ifa.au.dk>  (tiny change)

	* anti.texi, backups.texi, commands.texi, customize.texi:
	* display.texi, files.texi, internals.texi, keymaps.texi:
	* loading.texi, modes.texi, nonascii.texi, numbers.texi:
	* objects.texi, os.texi, positions.texi, processes.texi:
	* searching.texi, sequences.texi, streams.texi, strings.texi:
	* syntax.texi, text.texi: Replace @sc{foo} with @acronym{FOO}.

2003-10-27  Luc Teirlinck  <teirllm@auburn.edu>

	* strings.texi (Creating Strings): Argument START to `substring'
	can not be `nil'.  Expand description of
	`substring-no-properties'.  Correct description of `split-string',
	especially with respect to empty matches.  Prevent very bad line
	break in definition of `split-string-default-separators'.
	(Text Comparison): `string=' and `string<' also accept symbols as
	arguments.
	(String Conversion): More completely describe argument BASE in
	`string-to-number'.
	(Formatting Strings): `%s' and `%S' in `format' do require
	corresponding object.  Clarify behavior of numeric prefix after
	`%' in `format'.
	(Case Conversion): The argument to `upcase-initials' can be a
	character.

2003-10-27  Kenichi Handa  <handa@m17n.org>

	* display.texi (Fontsets): Fix texinfo usage.

2003-10-25  Kenichi Handa  <handa@m17n.org>

	* display.texi (Fontsets): Add description of the function
	set-fontset-font.

2003-10-23  Luc Teirlinck  <teirllm@auburn.edu>

	* display.texi (Temporary Displays): Add xref to `Documentation
	Tips'.

	* functions.texi (Function Safety): Use inforef instead of pxref
	for SES.

2003-10-23  Andreas Schwab  <schwab@suse.de>

	* Makefile.in (TEX, texinputdir): Don't define.
	(TEXI2DVI): Define.
	(srcs): Remove $(srcdir)/index.perm and $(srcdir)/index.unperm,
	add $(srcdir)/index.texi.
	($(infodir)/elisp): Remove index.texi dependency.
	(elisp.dvi): Likewise.  Use $(TEXI2DVI).
	(index.texi): Remove target.
	(dist): Don't link $(srcdir)/permute-index.
	(clean): Don't remove index.texi.

	* permute-index, index.perm: Remove.
	* index.texi: Rename from index.unperm.

2003-10-22  Luc Teirlinck  <teirllm@auburn.edu>

	* tips.texi (Documentation Tips): Document new behavior for face
	and variable hyperlinks in Help mode.

2003-10-21  Luc Teirlinck  <teirllm@auburn.edu>

	* objects.texi (Integer Type): Update for extra bit of integer range.
	(Character Type): Ditto.

2003-10-16  Eli Zaretskii  <eliz@gnu.org>

	* numbers.texi (Integer Basics): Add index entries for reading
	numbers in hex, octal, and binary.

2003-10-16  Lute Kamstra  <lute@gnu.org>

	* modes.texi (Mode Line Format): Mention force-mode-line-update's
	argument.

2003-10-13  Luc Teirlinck  <teirllm@auburn.edu>

	* windows.texi (Choosing Window): Fix typo.
	* edebug.texi (Edebug Execution Modes): Fix typo.

2003-10-13  Richard M. Stallman  <rms@gnu.org>

	* windows.texi (Basic Windows): A window has fringe settings,
	display margins and scroll-bar settings.
	(Splitting Windows): Doc split-window return value.
	Clean up one-window-p.
	(Selecting Windows): Fix typo.
	(Cyclic Window Ordering): Explain frame as ALL-FRAMES in next-window.
	(Buffers and Windows): In set-window-buffer, explain effect
	on fringe settings and scroll bar settings.
	(Displaying Buffers): In pop-to-buffer, explain nil as buffer arg.
	(Choosing Window): Use defopt for pop-up-frame-function.
	For special-display-buffer-names, explain same-window and same-frame.
	Clarify window-dedicated-p return value.
	(Textual Scrolling): scroll-up and scroll-down can get an error.
	(Horizontal Scrolling): Clarify auto-hscroll-mode.
	Clarify set-window-hscroll.
	(Size of Window): Don't mention tool bar in window-height.
	(Coordinates and Windows): Explain what coordinates-in-window-p
	returns for fringes and display margins.
	(Window Configurations): Explain saving fringes, etc.

	* tips.texi (Library Headers): Clean up Documentation.

	* syntax.texi (Parsing Expressions): Clean up forward-comment
	and parse-sexp-lookup-properties.

	* sequences.texi (Sequence Functions): sequencep accepts bool-vectors.

	* os.texi (System Environment): Clean up text for load-average errors.

	* modes.texi (Hooks): Don't explain local hook details at front.
	Clarify run-hooks and run-hook-with-args a little.
	Clean up add-hook and remove-hook.

	* edebug.texi (Edebug Execution Modes): Clarify t.
	Document edebug-sit-for-seconds.
	(Coverage Testing): Document C-x X = and =.
	(Instrumenting Macro Calls): Fix typo.
	(Specification List): Don't index the specification keywords.

2003-10-10  Kim F. Storm  <storm@cua.dk>

	* processes.texi (Network): Introduce make-network-process.

2003-10-09  Luc Teirlinck  <teirllm@auburn.edu>

	* tips.texi (Library Headers): Fix typo.

2003-10-07  Juri Linkov  <juri@jurta.org>

	* modes.texi (Imenu): Mention imenu-create-index-function's
	default value.  Explain submenus better.

2003-10-07  Lute Kamstra  <lute@gnu.org>

	* modes.texi (Faces for Font Lock): Fix typo.
	(Hooks): Explain how buffer-local hook variables can refer to
	global hook variables.
	Various minor clarifications.

2003-10-06  Lute Kamstra  <lute@gnu.org>

	* tips.texi (Coding Conventions): Mention naming conventions for
	hooks.

2003-10-05  Luc Teirlinck  <teirllm@auburn.edu>

	* loading.texi (Library Search): Correct default value of
	load-suffixes.
	(Named Features): Fix typo.

2003-10-05  Richard M. Stallman  <rms@gnu.org>

	* loading.texi (Named Features): In `provide',
	say how to test for subfeatures.
	(Unloading): In unload-feature, use new var name
	unload-feature-special-hooks.

2003-10-03  Lute Kamstra  <lute@gnu.org>

	* modes.texi (Major Mode Conventions): Mention third way to set up
	Imenu.
	(Imenu): A number of small fixes.
	Delete documentation of internal variable imenu--index-alist.
	Document the return value format of imenu-create-index-function
	functions.

2003-09-30  Richard M. Stallman  <rms@gnu.org>

	* processes.texi (Network): Say what stopped datagram connections do.

	* lists.texi (Association Lists): Clarify `assq-delete-all'.

	* display.texi (Overlay Properties): Clarify `evaporate' property.

2003-09-29  Lute Kamstra  <lute@gnu.org>

	* modes.texi (Mode Line Data): Explain when symbols in mode-line
	constructs should be marked as risky.
	Change cons cell into proper list.
	(Mode Line Variables): Change cons cell into proper list.

2003-09-26  Lute Kamstra  <lute@gnu.org>

	* modes.texi (Mode Line Data): Document the :propertize construct.
	(Mode Line Variables): Reorder the descriptions of the variables
	to match their order in the default mode-line-format.
	Describe the new variables mode-line-position and mode-line-modes.
	Update the default values of mode-line-frame-identification,
	minor-mode-alist, and default-mode-line-format.
	(Properties in Mode): Mention the :propertize construct.

2003-09-26  Richard M. Stallman  <rms@gnu.org>

	* buffers.texi, commands.texi, debugging.texi, eval.texi:
	* loading.texi, minibuf.texi, text.texi, variables.texi:
	Avoid @strong{Note:}.

2003-09-26  Richard M. Stallman  <rms@gnu.org>

	* keymaps.texi (Remapping Commands): Fix typo.

2003-09-23  Luc Teirlinck  <teirllm@mail.auburn.edu>

	* processes.texi (Low-Level Network): Fix typo.

2003-09-23  Kim F. Storm  <storm@cua.dk>

	* processes.texi (Network, Network Servers): Fix typos.
	(Low-Level Network): Add timeout value for :server keyword.
	Add new option keywords to make-network-process.
	Add set-network-process-options.
	Explain how to test availability of network options.

2003-09-19  Richard M. Stallman  <rms@gnu.org>

	* text.texi (Motion by Indent): Arg to
	backward-to-indentation and forward-to-indentation is optional.

	* strings.texi (Creating Strings): Add substring-no-properties.

	* processes.texi
	(Process Information): Add list-processes arg QUERY-ONLY.
	Delete process-contact from here.
	Add new status values for process-status.
	Add process-get, process-put, process-plist, set-process-plist.
	(Synchronous Processes): Add call-process-shell-command.
	(Signals to Processes): signal-process allows process objects.
	(Network): Complete rewrite.
	(Network Servers, Datagrams, Low-Level Network): New nodes.

	* positions.texi (Word Motion): forward-word, backward-word
	arg is optional.  Reword.

	* abbrevs.texi (Defining Abbrevs): Index no-self-insert.

	* variables.texi (Creating Buffer-Local):
	Delete duplicate definition of buffer-local-value.
	(File Local Variables): Explain about discarding text props.

2003-09-11  Richard M. Stallman  <rms@gnu.org>

	* minibuf.texi (Intro to Minibuffers): Explain that the minibuffer
	changes variables that record input events.
	(Minibuffer Misc): Add minibuffer-selected-window.

	* lists.texi (Building Lists): Add copy-tree.

	* display.texi (Fontsets): Add char-displayable-p.
	(Scroll Bars): New node.

2003-09-08  Lute Kamstra  <lute@gnu.org>

	* modes.texi (%-Constructs): Document new `%i' and `%I'
	constructs.

2003-09-03  Peter Runestig  <peter@runestig.com>

	* makefile.w32-in: New file.

2003-08-29  Richard M. Stallman  <rms@gnu.org>

	* display.texi (Overlay Properties): Clarify how priorities
	affect use of the properties.

2003-08-19  Luc Teirlinck  <teirllm@mail.auburn.edu>

	* customize.texi (Type Keywords): Correct the description of
	`:help-echo' in the case where `motion-doc' is a function.

2003-08-14  John Paul Wallington  <jpw@gnu.org>

	* modes.texi (Emulating Mode Line): Subsection, not section.

2003-08-13  Richard M. Stallman  <rms@gnu.org>

	* elisp.texi (Top): Update subnode lists in menu.

	* text.texi (Insertion): Add insert-buffer-substring-no-properties.
	(Kill Functions): kill-region has new arg yank-handler.
	(Yanking): New node.
	(Yank Commands): Add yank-undo-function.
	(Low-Level Kill Ring):
	kill-new and kill-append have new arg yank-handler.
	(Changing Properties): Add remove-list-of-text-properties.
	(Atomic Changes): New node.

	* symbols.texi (Other Plists): Add lax-plist-get, lax-plist-put.

	* streams.texi (Output Variables): Add eval-expression-print-length
	and eval-expression-print-level.

	* os.texi (Time Conversion): For encode-time, explain limits on year.

	* objects.texi (Character Type): Define anchor "modifier bits".

	* modes.texi (Emulating Mode Line): New node.
	(Search-based Fontification): Font Lock uses font-lock-face property.
	(Other Font Lock Variables): Likewise.

	* keymaps.texi (Format of Keymaps): Keymaps contain char tables,
	not vectors.
	(Active Keymaps): Add emulation-mode-map-alists.
	(Functions for Key Lookup): key-binding has new arg no-remap.
	(Remapping Commands): New node.
	(Scanning Keymaps): where-is-internal has new arg no-remap.
	(Tool Bar): Add tool-bar-local-item-from-menu.
	Clarify when to use tool-bar-add-item-from-menu.

	* commands.texi (Interactive Call): commandp has new arg.
	(Command Loop Info): Add this-original-command.

2003-08-06  John Paul Wallington  <jpw@gnu.org>

	* compile.texi (Compiler Errors): Say `@end defmac' after `@defmac'.

	* display.texi (Warning Basics): Fix typo.
	(Fringes): Add closing curly bracket and fix typo.

	* elisp.texi (Top): Fix typo.

2003-08-05  Richard M. Stallman  <rms@gnu.org>

	* elisp.texi: Update lists of subnodes.

	* windows.texi (Buffers and Windows): set-window-buffer has new arg.

	* variables.texi (Local Variables): Use lc for example variable names.

	* tips.texi (Library Headers): Explain where to put -*-.

	* strings.texi (Creating Strings): Fix xref for vconcat.

	* sequences.texi (Vector Functions):
	vconcat no longer allows integer args.

	* minibuf.texi (Reading File Names): read-file-name has new
	arg PREDICATE.  New function read-directory-name.

	* macros.texi (Defining Macros): Give definition of `declare'.
	(Indenting Macros): New node.

	* frames.texi (Parameter Access): Add modify-all-frames-parameters.
	(Window Frame Parameters): Make separate table of parameters
	that are coupled with specific face attributes.
	(Deleting Frames): delete-frame-hooks renamed to
	delete-frame-functions.

	* files.texi (Magic File Names): Add file-remote-p.
	Clarify file-local-copy.

	* edebug.texi (Instrumenting Macro Calls): Don't define `declare'
	here; instead xref Defining Macros.

	* display.texi (Warnings): New node, and subnodes.
	(Fringes): New node.

	* debugging.texi (Test Coverage): New node.

	* compile.texi (Compiler Errors): Explain with-no-warnings
	and other ways to suppress warnings.

	* commands.texi (Interactive Call): Minor clarification.

	* buffers.texi (Buffer File Name): set-visited-file-name
	renames the buffer too.

	* abbrevs.texi (Abbrev Tables): Add copy-abbrev-table.

2003-07-24  Markus Rost  <rost@math.ohio-state.edu>

	* abbrevs.texi (Abbrev Expansion): Use \s syntax in example.

2003-07-22  Markus Rost  <rost@math.ohio-state.edu>

	* internals.texi (Garbage Collection): Fix previous change.

2003-07-22  Richard M. Stallman  <rms@gnu.org>

	* files.texi (Truenames): Add LIMIT arg to file-chase-links.

	* display.texi (Width): Use \s syntax in example.
	(Font Selection): Add face-font-rescale-alist.

	* modes.texi (Imenu): Add xref to Emacs Manual node on Imenu.
	Remove spurious indent in example.

	* lists.texi (Building Lists): Add number-sequence.

	* internals.texi (Garbage Collection): Add gcs-done, gc-elapsed.

	* functions.texi (Function Documentation): Explain how to
	show calling convention explicitly in the doc string.

	* windows.texi (Selecting Windows): save-selected-window saves
	selected window of each frame.
	(Window Configurations): Minor change.

	* syntax.texi (Syntax Table Functions): Use \s syntax in examples.

	* streams.texi (Output Variables): Add print-continuous-numbering
	and print-number-table.

	* processes.texi (Decoding Output): New node.

	* os.texi (Time Conversion): decode-time arg is optional.

	* objects.texi (Character Type): Don't use space as example for \.
	Make list of char names and \-sequences correspond.
	Explain that \s is not used in strings.  `\ ' needs space after.

	* nonascii.texi (Converting Representations): Add string-to-multibyte.
	(Translation of Characters): Add translation-table-for-input.
	(Default Coding Systems): Add auto-coding-functions.
	(Explicit Encoding): Add decode-coding-inserted-region.
	(Locales): Add locale-info.

	* minibuf.texi (Basic Completion): Describe test-completion.
	Collections can be lists of strings.
	Clean up lazy-completion-table.
	(Programmed Completion): Mention test-completion.
	Clarify why lambda expressions are not accepted.
	(Minibuffer Misc): Describe minibufferp.

2003-07-14  Richard M. Stallman  <rms@gnu.org>

	* buffers.texi (Killing Buffers): kill-buffer-hook is perm local.

	* windows.texi (Selecting Windows): New arg to select-window.
	(Selecting Windows): Add with-selected-window.
	(Size of Window): Add window-inside-edges, etc.

	* internals.texi (Garbage Collection): Add post-gc-hook.

	* processes.texi (Subprocess Creation): Add exec-suffixes.

	* keymaps.texi (Functions for Key Lookup): Add current-active-maps.
	(Scanning Keymaps): Add map-keymaps.
	(Defining Menus): Add keymap-prompt.

	* numbers.texi (Integer Basics): Add most-positive-fixnum,
	most-negative-fixnum.

	* compile.texi (Byte Compilation): Explain no-byte-compile.
	(Compiler Errors): New node.

	* os.texi (User Identification): user-uid, user-real-uid
	can return float.

	* modes.texi (Major Mode Conventions): Explain about run-mode-hooks
	and about derived modes.
	(Minor Modes): Add minor-mode-list.
	(Defining Minor Modes): Keyword args for define-minor-mode.
	(Search-based Fontification): Explain managing other properties.
	(Other Font Lock Variables): Add font-lock-extra-managed-props.
	(Faces for Font Lock): Add font-lock-preprocessor-face.
	(Hooks): Add run-mode-hooks and delay-mode-hooks.

	* variables.texi (Creating Buffer-Local): Add buffer-local-value.
	(Variable Aliases): Clarify defvaralias.

	* loading.texi (Library Search): Add load-suffixes.

	* minibuf.texi (Basic Completion): Add lazy-completion-table.
	(Programmed Completion): Add dynamic-completion-table.

	* files.texi (Changing Files): copy-file allows dir as NEWNAME.
	(Magic File Names): Specify precedence order of handlers.

	* commands.texi (Command Overview): Emacs server runs pre-command-hook
	and post-command-hook.
	(Waiting): New calling convention for sit-for.

	* text.texi (Special Properties): local-map and keymap properties
	apply based on their stickiness.

2003-07-07  Richard M. Stallman  <rms@gnu.org>

	* modes.texi (Minor Mode Conventions): Specify only some kinds
	of list values as args to minor modes.

	* files.texi (File Name Expansion): Warn about iterative use
	of substitute-in-file-name.

	* advice.texi (Activation of Advice): Clean up previous change.

2003-07-06  Markus Rost  <rost@math.ohio-state.edu>

	* advice.texi (Activation of Advice): Note that ad-start-advice is
	turned on by default.

2003-06-30  Richard M. Stallman  <rms@gnu.org>

	* text.texi (Buffer Contents): Document current-word.
	(Change Hooks): Not called for *Messages*.

	* functions.texi (Defining Functions): Explain about redefining
	primitives.
	(Function Safety): Rename.  Minor changes.
	Comment out the detailed criteria for what is safe.

2003-06-22  Andreas Schwab  <schwab@suse.de>

	* objects.texi (Symbol Type): Fix description of examples.

2003-06-16  Andreas Schwab  <schwab@suse.de>

	* hash.texi (Creating Hash): Fix description of :weakness.

2003-06-13  Kai Großjohann  <kai.grossjohann@gmx.net>

	* files.texi (Changing Files): copy-file copies file modes, too.

2003-05-28  Richard M. Stallman  <rms@gnu.org>

	* strings.texi (Creating Strings): Clarify split-string.

2003-05-22  Stephen J. Turnbull  <stephen@xemacs.org>

	* strings.texi (Creating Strings): Update split-string specification
	and examples.

2003-05-19  Richard M. Stallman  <rms@gnu.org>

	* elisp.texi: Correct invariant section names.

2003-04-20  Richard M. Stallman  <rms@gnu.org>

	* os.texi (Timers): Explain about timers and quitting.

2003-04-19  Richard M. Stallman  <rms@gnu.org>

	* internals.texi (Writing Emacs Primitives): Strings are
	no longer special for GCPROs.  Mention GCPRO5, GCPRO6.
	Explain GCPRO convention for varargs function args.

2003-04-16  Richard M. Stallman  <rms@gnu.org>

	* minibuf.texi (Minibuffer Misc): Document fn minibuffer-message.

2003-04-08  Richard M. Stallman  <rms@gnu.org>

	* files.texi (Kinds of Files): Correct return value of file-symlink-p.

2003-02-13  Kim F. Storm  <storm@cua.dk>

	* objects.texi (Character Type): New \s escape for space.

2003-01-31  Joe Buehler  <jhpb@draco.hekimian.com>

	* os.texi (System Environment): Add cygwin system-type.

2003-01-25  Richard M. Stallman  <rms@gnu.org>

	* keymaps.texi: Document that a symbol can act as a keymap.

2003-01-13  Richard M. Stallman  <rms@gnu.org>

	* text.texi (Changing Properties): Say string indices are origin-0.

	* positions.texi (Screen Lines) <compute-motion>:
	Correct order of elts in return value.

	* keymaps.texi (Changing Key Bindings) <define-key>: Mention
	how to define a default binding.

2002-12-07  Markus Rost  <rost@math.ohio-state.edu>

	* loading.texi (Unloading): Fix recent change for load-history.

	* customize.texi (Simple Types): Clarify description of custom
	type 'number.  Describe new custom type 'float.

2002-12-04  Markus Rost  <rost@math.ohio-state.edu>

	* variables.texi (File Local Variables): Fix typo.

2002-10-23  Kai Großjohann  <kai.grossjohann@uni-duisburg.de>

	From Michael Albinus <Michael.Albinus@alcatel.de>.

	* README: Target for Info file is `make info'.

	* files.texi (File Name Components): Fix typos in
	`file-name-sans-extension'.
	(Magic File Names): Complete list of operations for magic file
	name handlers.

2002-09-16  Jonathan Yavner  <jyavner@engineer.com>

	* variables.texi (File Local Variables): New function
	risky-local-variable-p.

2002-09-15  Jonathan Yavner  <jyavner@engineer.com>

	* functions.texi (Function safety): New node about unsafep.

2002-08-05  Per Abrahamsen  <abraham@dina.kvl.dk>

	* customize.texi (Splicing into Lists): Fix example.
	Reported by Fabrice Bauzac <fabrice.bauzac@wanadoo.fr>.

2002-06-17  Juanma Barranquero  <lektu@terra.es>

	* frames.texi (Display Feature Testing): Fix typo.

2002-06-12  Andreas Schwab  <schwab@suse.de>

	* frames.texi (Initial Parameters, Resources): Fix references to
	the Emacs manual.

2002-05-13  Kim F. Storm  <storm@cua.dk>

	* variables.texi (Intro to Buffer-Local): Update warning and
	example relating to changing buffer inside let.

2002-03-10  Jan Djärv  <jan.h.d@swipnet.se>

	* os.texi (Session Management): New node about X Session management.

2002-01-18  Eli Zaretskii  <eliz@is.elta.co.il>

	* elisp.texi (VERSION): Set to 2.9.  Update the version of Emacs
	to which the manual corresponds, and the copyright years.

	* Makefile.in (VERSION): Set to 2.9.

2001-11-29  Eli Zaretskii  <eliz@is.elta.co.il>

	* elisp.texi: Change the category in @dircategory to "Emacs", to
	make it consistent with info/dir.

2001-11-25  Miles Bader  <miles@gnu.org>

	* text.texi (Fields): Describe new `limit' arg in
	field-beginning/field-end.

2001-11-17  Eli Zaretskii  <eliz@is.elta.co.il>

	* permute-index: Don't depend on csh-specific features.
	Replace the interpreter name with /bin/sh.

	* two-volume-cross-refs.txt: New file.
	* two.el: New file.
	* spellfile: New file.

2001-11-16  Eli Zaretskii  <eliz@is.elta.co.il>

	* permute-index: New file.

	* vol1.texi, vol2.texi: Renamed from elisp-vol1.texi and
	elisp-vol2.texi, respectively, to avoid file-name clashes in DOS
	8+3 restricted namespace.

	* Makefile.in (infodir): Define relative to $(srcdir).
	($(infodir)/elisp): Don't chdir into $(srcdir), but add it to the
	include directories list via -I switch to makeinfo.
	(index.texi): Use cp if both hard and symbolic links fail.

2001-11-10  Eli Zaretskii  <eliz@is.elta.co.il>

	* Makefile.in (distclean): Add.

	The following changes make ELisp manual part of the Emacs
	distribution:

	* Makefile.in: Add Copyright notice.
	(prefix): Remove.
	(infodir): Change value to "../info".
	(VPATH): New variable.
	(MAKE): Don't define.
	(texmacrodir): Don't define.
	(texinputdir): Append the existing value of TEXINPUTS.
	($(infodir)/elisp): Instead of just "elisp".  Reformat the
	command to be compatible with man/Makefile.in, and to put the
	output into ../info.
	(info): Add target.
	(installall): Target removed.

2001-10-31  Pavel Janík  <Pavel@Janik.cz>

	* tips.texi (Coding Conventions): Fix typo.

2001-10-23  Gerd Moellmann  <gerd@gnu.org>

	* Makefile.in (srcs): Add gpl.texi and doclicense.texi.

2001-10-22  Eli Zaretskii  <eliz@is.elta.co.il>

	* files.texi (File Name Components): Update the description of
	file-name-sans-extension and file-name-extension, as they now
	ignore leading dots.

2001-10-20  Gerd Moellmann  <gerd@gnu.org>

	* (Version 21.1 released.)

2001-10-19  Miles Bader  <miles@gnu.org>

	* positions.texi (Text Lines): Describe behavior of
	`beginning-of-line'/`end-of-line' in the presence of field properties.

2001-10-17  Gerd Moellmann  <gerd@gnu.org>

	* Makefile.in (VERSION): Set to 2.8.
	(manual): Use `manual-21'.

	* elisp.texi (VERSION): Add and use it where the version
	number was used.  Set it to 2.8.

	* intro.texi: Likewise.

2001-10-13  Eli Zaretskii  <eliz@is.elta.co.il>

	* files.texi (File Name Completion): Document the significance of
	a trailing slash in elements of completion-ignored-extensions.

2001-10-06  Miles Bader  <miles@gnu.org>

	* variables.texi (Variable Aliases): It's `@defmac', not `@defmacro'.

2001-10-04  Gerd Moellmann  <gerd@gnu.org>

	* variables.texi (Variable Aliases): New node.

2001-10-04  Gerd Moellmann  <gerd@gnu.org>

	* Branch for 21.1.

2001-10-02  Miles Bader  <miles@gnu.org>

	* minibuf.texi (Minibuffer Misc): Add entries for
	`minibuffer-contents', `minibuffer-contents-no-properties', and
	`delete-minibuffer-contents'.
	Correct description for `minibuffer-prompt-end'.

	* text.texi (Property Search): Correct descriptions of
	`next-char-property-change' and `previous-char-property-change'.
	Add entries for `next-single-char-property-change' and
	`previous-single-char-property-change'.
	Make operand names a bit more consistent.

2001-09-30  Eli Zaretskii  <eliz@is.elta.co.il>

	* frames.texi (Finding All Frames): Document that next-frame and
	previous-frame are local to current terminal.

2001-09-26  Eli Zaretskii  <eliz@is.elta.co.il>

	* keymaps.texi (Creating Keymaps): Fix the description of the
	result of make-keymap.

2001-09-23  Eli Zaretskii  <eliz@is.elta.co.il>

	* display.texi (Font Lookup, Attribute Functions)
	(Image Descriptors): Add cross-references to the definition of
	selected frame.

	* buffers.texi (The Buffer List): Add cross-references to the
	definition of selected frame.

	* frames.texi (Input Focus): Clarify which frame is _the_ selected
	frame at any given time.
	(Multiple Displays, Size and Position): Add a cross-reference to
	the definition of the selected frame.

2001-09-08  Eli Zaretskii  <eliz@is.elta.co.il>

	* strings.texi (String Conversion) <string-to-number>: Document
	that a float is returned for integers that are too large.

	* frames.texi (Mouse Position): Document mouse-position-function.
	(Display Feature Testing): Document display-images-p.
	(Window Frame Parameters): Document the cursor-type variable.

	* numbers.texi (Integer Basics): Document CL style read syntax for
	integers in bases other than 10.

	* positions.texi (List Motion):
	Document open-paren-in-column-0-is-defun-start.

	* lists.texi (Sets And Lists): Document member-ignore-case.

	* internals.texi (Garbage Collection): Document the used and free
	strings report.
	(Memory Usage): Document strings-consed.

	* os.texi (Time of Day): Document float-time.
	(Recording Input): Document that clear-this-command-keys clears
	the vector to be returned by recent-keys.

	* keymaps.texi (Scanning Keymaps) <where-is-internal>:
	The argument keymap can be a list.

	* nonascii.texi (User-Chosen Coding Systems)
	<select-safe-coding-system>: Document the new argument
	accept-default-p and the variable
	select-safe-coding-system-accept-default-p.  Tell what happens if
	buffer-file-coding-system is undecided.
	(Default Coding Systems): Document auto-coding-regexp-alist.

	* display.texi (The Echo Area) <message>: Document
	message-truncate-lines.
	(Glyphs): Document that the glyph table is unused on windowed
	displays.

	* help.texi (Describing Characters) <single-key-description>:
	Document the new argument no-angles.
	(Accessing Documentation) <documentation-property>: Document that
	a non-string property is evaluated.
	<documentation>: Document that the function-documentation property
	is looked for.

	* windows.texi (Selecting Windows): Document some-window.

	* text.texi (MD5 Checksum): New node, documents the md5 primitive.

	* hooks.texi (Standard Hooks): Add kbd-macro-termination-hook and
	apropos-mode-hook.

	* commands.texi (Using Interactive): Document interactive-form.
	(Keyboard Macros): Document kbd-macro-termination-hook.
	(Command Loop Info): Document that clear-this-command-keys clears
	the vector to be returned by recent-keys.

2001-09-04  Werner LEMBERG  <wl@gnu.org>

	* Makefile.in (srcdir, texinputdir): New variables.
	(srcs, index.texi, install): Use $(srcdir).
	(.PHONY): Remove elisp.dvi.
	(elisp): Use -I switch for makeinfo.
	(elisp.dvi): Use $(srcdir) and $(texinputdir).
	(installall, dist): Use $(srcdir).
	Fix path to texinfo.tex.
	(maintainer-clean): Add elisp.dvi and elisp.oaux.

2001-08-30  Gerd Moellmann  <gerd@gnu.org>

	* display.texi (Conditional Display): Adjust to API change.

	* configure: New file.

2001-07-30  Gerd Moellmann  <gerd@gnu.org>

	* commands.texi (Repeat Events): Add description of
	double-click-fuzz.

2001-05-08  Stefan Monnier  <monnier@cs.yale.edu>

	* syntax.texi (Syntax Class Table): Add the missing designator for
	comment and string fences.
	(Syntax Properties): Add a xref to syntax table internals.
	(Syntax Table Internals): Document string-to-syntax.

2001-05-07  Gerd Moellmann  <gerd@gnu.org>

	* Makefile.in (install): Use install-info command line options
	like in Emacs' Makefile.in.

2000-12-09  Miles Bader  <miles@gnu.org>

	* windows.texi (Window Start): Update documentation for
	`pos-visible-in-window-p'.

2000-11-12  Stefan Monnier  <monnier@cs.yale.edu>

	* lists.texi (Building Lists): Add footnote to explain how to add
	to the end of a list.

2000-10-25  Gerd Moellmann  <gerd@gnu.org>

	* files.texi (Visiting Functions): Typos.

2000-10-25  Kenichi Handa  <handa@etl.go.jp>

	* files.texi (Visiting Functions): Return value of
	find-file-noselect may be a list of buffers if wildcards are used.

2000-10-24  Miles Bader  <miles@lsi.nec.co.jp>

	* display.texi (Defining Faces): Document `graphic' display type
	in face specs.

2000-10-18  Kai Großjohann  <Kai.Grossjohann@CS.Uni-Dortmund.DE>

	* hooks.texi (Standard Hooks): Replace obsolete
	`after-make-frame-hook' with `after-make-frame-functions'.

	* frames.texi (Creating Frames): Ditto.

	* variables.texi (Future Local Variables): Ditto.

2000-10-16  Gerd Moellmann  <gerd@gnu.org>

	* display.texi (Other Image Types): Add description of :foreground
	and :background properties of mono PBM images.

2000-08-17  Werner LEMBERG  <wl@gnu.org>

	* .cvsignore: New file.

2000-01-05  Gerd Moellmann  <gerd@gnu.org>

	* tindex.pl: New script.

1999-12-03  Dave Love  <fx@gnu.org>

	* Makefile.in (MAKEINFO): New parameter.

1999-09-17  Richard Stallman  <rms@gnu.org>

	* Makefile.in (srcs): Add hash.texi.
	(VERSION): Update to 20.6.

1999-09-13  Richard Stallman  <rms@gnu.org>

	* Makefile.in (index.texi): If cannot make a symlink, make a hard link.

1998-08-29  Karl Heuer  <kwzh@gnu.org>

	* configure.in: New file.
	* Makefile.in: Renamed from Makefile.
	(prefix, infodir): Use value obtained from configure.
	(emacslibdir): Obsolete variable deleted.
	(dist): Distribute configure.in, configure, Makefile.in.

1998-06-12  Richard Stallman  <rms@psilocin.ai.mit.edu>

	* Makefile (INSTALL_INFO): New variable.
	(install): Run install-info.

1998-05-09  Richard Stallman  <rms@psilocin.ai.mit.edu>

	* Makefile (elisp.dvi): Add missing backslash.

1998-05-02  Richard Stallman  <rms@psilocin.gnu.org>

	* Makefile (elisp.dvi): Don't depend on texindex or on elisp.tps.
	Run texindex without `./'.  Always run texindex on elisp.tp.
	(elisp.tps): Target deleted.

1998-04-05  Richard Stallman  <rms@psilocin.gnu.org>

	* Makefile (srcs): Add nonascii.texi and customize.texi.
	(dist): Start by deleting `temp'.

1998-02-17  Richard Stallman  <rms@psilocin.gnu.org>

	* Makefile (makeinfo, texindex): Targets deleted.
	(makeinfo.o, texindex.o): Targets deleted.
	(clean, dist): Don't do anything with them or with getopt*.

1998-01-30  Richard Stallman  <rms@psilocin.gnu.org>

	* Makefile (SHELL): Defined.

1998-01-27  Richard Stallman  <rms@psilocin.gnu.org>

	* Makefile (elisp.tps): New target.
	(elisp.dvi): Depend on elisp.tps.

1996-04-03  Karl Heuer  <kwzh@gnu.ai.mit.edu>

	* README: Update phone number.

	* Makefile (elisp): Make this be the default target.
	Depend on makeinfo.c instead of makeinfo.
	(install): Don't depend on elisp.dvi, since we don't install that.
	Use mkinstalldirs.
	(dist): Add mkinstalldirs.

1995-06-19  Richard Stallman  <rms@mole.gnu.ai.mit.edu>

	* Makefile (VERSION): Update version number.
	(maintainer-clean): Rename from realclean.

1995-06-07  Karl Heuer  <kwzh@nutrimat.gnu.ai.mit.edu>

	* Makefile (realclean): New target.
	(elisp): Remove any old elisp-* files first.

1993-11-23  Noah Friedman  (friedman@nutrimat.gnu.ai.mit.edu)

	* Makefile (VERSION): New variable.
	(dist): Make packaged directory name `elisp-manual-19-$(VERSION)'.
	Compressed file suffix should be `.gz', not `.z'.

1993-11-22  Richard Stallman  (rms@mole.gnu.ai.mit.edu)

	* Makefile (elisp): Depend on makeinfo.

1993-11-19  Noah Friedman  (friedman@gnu.ai.mit.edu)

	* Makefile (srcs): Add anti.texi.

1993-05-28  Richard Stallman  (rms@mole.gnu.ai.mit.edu)

	* Makefile (infodir, prefix): New vars.
	(install): Use infodir.
	(emacsinfodir): Delete.

1993-05-27  Richard Stallman  (rms@mole.gnu.ai.mit.edu)

	* Makefile (srcs): Add calendar.texi.

	* Makefile (dist): Copy texindex.c and makeinfo.c.
	Limit elisp-* files to those with one or two digits.

1993-05-16  Jim Blandy  (jimb@wookumz.gnu.ai.mit.edu)

	* Makefile (dist): Change to use Gzip instead of compress.

1993-04-23  Eric S. Raymond  (eric@mole.gnu.ai.mit.edu)

	* loading.texi (Unloading): define-function changed back to
	defalias.  It may not stay this way, but at least it's
	consistent with the known-good version of the code patch.

1993-03-26  Eric S. Raymond  (eric@geech.gnu.ai.mit.edu)

	* modes.texi (Hooks): Document new optional arg of add-hook.

1993-03-17  Eric S. Raymond  (eric@mole.gnu.ai.mit.edu)

	* variables.texi: Document nil initial value of buffer-local variables.

	* tips.texi: Add new section on standard library headers.

1993-02-27  Jim Blandy  (jimb@wookumz.gnu.ai.mit.edu)

	* Makefile (srcs): Add frame.texi to the list of sources.

1993-02-23  Jim Blandy  (jimb@wookumz.gnu.ai.mit.edu)

	* Makefile (dist): Don't bother excluding autosave files; they'll
	never make it into the temp directory anyway, and the hash marks
	in the name are problematic for make and the Bourne shell.
	(srcs): ???

1993-02-12  Jim Blandy  (jimb@wookumz.gnu.ai.mit.edu)

	* Makefile (dist): Don't include backup files or autosave files in
	the distribution tar file.

1991-11-26  Richard Stallman  (rms@mole.gnu.ai.mit.edu)

	* Makefile (srcs): Add index.perm.
	(elisp.dvi): Remove erroneous shell comment.
	Expect output of permute-index in permuted.fns.
	Save old elisp.aux in elisp.oaux.
	(clean): Add index.texi to be deleted.

1990-08-11  Richard Stallman  (rms@sugar-bombs.ai.mit.edu)

	* Makefile (elisp.dvi, index.texi): Use shell if instead of ifdef.

1990-06-26  David Lawrence  (tale@geech)

	* files.texi: Noted that completion-ignored-extensions is ignored
	when making *Completions*.

1990-06-08  Jay Fenlason  (hack@ai.mit.edu)

	* Makefile  make dist now depends on elisp.dvi, since it tries
	to include it in the dist file.

1990-03-28  Jim Kingdon  (kingdon@mole.ai.mit.edu)

	* functions.texinfo (Mapping Functions): Add missing quote.

1989-06-19  Richard Stallman  (rms@sugar-bombs.ai.mit.edu)

	* texinfo.tex (frenchspacing): Use decimal codes for char to be set.
	(defunargs): Turn off \hyphenchar of \sl font temporarily.

1989-05-10  Robert J. Chassell  (bob@rice-chex.ai.mit.edu)

	* @result{}, @expansion{}, @print{}, @quiv{}, @point{},
	and @error{} are the terms now being used.  The files in the
	directory have been changed to reflect this.

	* All instances of @indentedresultt{} have been changed to
	`     @result{}', using 5 spaces at the beginning of the line.

1989-04-24  Robert J. Chassell  (bob@rice-chex.ai.mit.edu)

	* @result{}, @expandsto{}, @prints{}, @quiv{}, @error{}, and the
	experimental @indentedresult{}, @indentedexpandsto{} are part of
	the texinfo.tex in this directory.  These TeX macros are not
	stable yet.

1989-04-17  Robert J. Chassell  (bob@rice-chex.ai.mit.edu)

	* texinfo.tex: Temporarily added
		\let\result=\dblarrow
		\def\error{{\it ERROR} \longdblarrow}
	We need to do this better soon.

1989-04-11  Robert J. Chassell  (bob@rice-chex.ai.mit.edu)

	* Applied Karl Berry's patches to *.texinfo files, but not to
	texinfo.tex; those diffs are in `berry-texinfo-tex-diffs'.  (Karl's
	new title page format is also not applied, since it requires
	texinfo.tex changes.)

	* Cleaned up `Makefile' and defined the `emacslibdir' directory
	for the Project GNU development environment.

;; Local Variables:
;; coding: utf-8
;; End:

  Copyright (C) 1998-2014 Free Software Foundation, Inc.

  This file is part of GNU Emacs.

  GNU Emacs is free software: you can redistribute it and/or modify
  it under the terms of the GNU General Public License as published by
  the Free Software Foundation, either version 3 of the License, or
  (at your option) any later version.

  GNU Emacs is distributed in the hope that it will be useful,
  but WITHOUT ANY WARRANTY; without even the implied warranty of
  MERCHANTABILITY or FITNESS FOR A PARTICULAR PURPOSE.  See the
  GNU General Public License for more details.

  You should have received a copy of the GNU General Public License
  along with GNU Emacs.  If not, see <http://www.gnu.org/licenses/>.<|MERGE_RESOLUTION|>--- conflicted
+++ resolved
@@ -1,18 +1,14 @@
-<<<<<<< HEAD
+2014-07-03  Glenn Morris  <rgm@gnu.org>
+
+	* help.texi (Help Functions): "Online" help doesn't mean what it
+	used to any more.
+
 2014-07-02  Stefan Monnier  <monnier@iro.umontreal.ca>
 
 	* keymaps.texi (Key Lookup): Remove mention of indirect entries.
 	(Scanning Keymaps): Reword the `noindirect' argument.
 
 2014-06-28  Glenn Morris  <rgm@gnu.org>
-=======
-2014-06-29  Glenn Morris  <rgm@gnu.org>
-
-	* help.texi (Help Functions): "Online" help doesn't mean what it
-	used to any more.
-
-2014-06-26  Glenn Morris  <rgm@gnu.org>
->>>>>>> cbb6a7ae
 
 	* minibuf.texi (Intro to Minibuffers): Batch mode is basic.
 	(Reading a Password): Mention batch mode.  (Bug#17839)
